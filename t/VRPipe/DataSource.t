--- conflicted
+++ resolved
@@ -241,28 +241,6 @@
     }
     is $results, 20, 'got correct number of results for vrtrack lanes mapped => 0';
 
-
-<<<<<<< HEAD
-
-
-
-
-
-
-    
-
-
-
-
-
-
-
-
-=======
-    
-
-
->>>>>>> 4a9f7755
     ## tests for _has_changed
     ok(!$ds->_source_instance->_has_changed, 'vrtrack datasource _has_changed gives no change');
     
@@ -351,29 +329,7 @@
     $lane_to_add_file_for->raw_bases(1473337566);
     $lane_to_add_file_for->is_withdrawn(0);
     $lane_to_add_file_for->update;
-
-
-<<<<<<< HEAD
-
-
-
-
-
-
-    
-
-
-
-
-
-
-
-
-=======
-    
-
-
->>>>>>> 4a9f7755
+    
     # lane_fastqs tests
     ok $ds = VRPipe::DataSource->create(type    => 'vrtrack',
                                         method  => 'lane_fastqs',
