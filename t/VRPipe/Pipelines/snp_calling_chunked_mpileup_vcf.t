#!/usr/bin/env perl
use strict;
use warnings;
use Path::Class;

BEGIN {
<<<<<<< HEAD
    use Test::Most tests => 3;
    use VRPipeTest (required_env => [qw(VRPIPE_TEST_PIPELINES)], );
=======
    use Test::Most tests => 4;
    use VRPipeTest;
    use_ok('VRPipe::Persistent::Schema');
>>>>>>> fecf66d0
    use TestPipelines;
}

my $output_dir = get_output_dir('snp_calling_chunked_mpileup_vcf_pipeline');

ok my $pipeline = VRPipe::Pipeline->get(name => 'snp_calling_chunked_mpileup_vcf'), 'able to get the snp_calling_chunked_mpileup_vcf pipeline';
my @s_names;

foreach my $stepmember ($pipeline->steps) {
    push(@s_names, $stepmember->step->name);
}

my @expected_step_names = qw(chunk_genomic_region mpileup_vcf vcf_concat);
is_deeply \@s_names, \@expected_step_names, 'the pipeline has the correct steps';

my $test_pipelinesetup = VRPipe::PipelineSetup->get(name => 'my snp_calling_chunked_mpileup_vcf pipeline setup',
		datasource => VRPipe::DataSource->get(type => 'delimited',
			method => 'all_columns',
			options => { delimiter => "\t" },
			source => file(qw(t data hs_chr20.bam.fofn))),
		output_root => $output_dir,
		pipeline => $pipeline,
		options => { cleanup => 0,
			#chunking_regions_file => file(qw(t data human_g1k_v37.fasta.fai))->absolute->stringify,
			chunking_regions_file => file(qw(t data hs_chunking_regions.list))->absolute->stringify,
			pseudo_autosomal_definition => "{X=>[{region=>'1-60000'},{region=>'2699521-154931043'},],Y=>[{region=>'1-59373566'},],}",
			#interval_list => file(qw(t data hs_chr20.invervals.bed))->absolute->stringify,
			#samtools_mpileup_options => '-C50 -aug -r 20:1-70000',
			samtools_mpileup_options => '-C50 -aug',
			reference_fasta => file(qw(t data human_g1k_v37.chr20.fa))->absolute->stringify,
		}
);


my (@output_files,@final_files);
my @files = ('hs_chr20.a.bam','hs_chr20.c.bam');
my $element_id = 0;
foreach (@files) {
  $element_id++;
  my $file = 'merged.vcf.gz';
  push(@output_files, file($output_dir, output_subdirs($element_id), '3_vcf_concat', $file));
}

ok handle_pipeline(@output_files, @final_files), 'pipeline ran and created all expected output files';

done_testing;
exit;<|MERGE_RESOLUTION|>--- conflicted
+++ resolved
@@ -4,14 +4,8 @@
 use Path::Class;
 
 BEGIN {
-<<<<<<< HEAD
     use Test::Most tests => 3;
     use VRPipeTest (required_env => [qw(VRPIPE_TEST_PIPELINES)], );
-=======
-    use Test::Most tests => 4;
-    use VRPipeTest;
-    use_ok('VRPipe::Persistent::Schema');
->>>>>>> fecf66d0
     use TestPipelines;
 }
 
