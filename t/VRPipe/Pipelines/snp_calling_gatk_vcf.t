--- conflicted
+++ resolved
@@ -44,13 +44,8 @@
 my $element_id = 0;
 foreach (@files) {
   $element_id++;
-<<<<<<< HEAD
-  my $file = 'gatk_var.vcf.gz';
-  push(@output_files, file($output_dir, output_subdirs($element_id), '1_gatk_genotype', $file));
-=======
   my $file = 'merged.vcf.gz';
-  push(@output_files, file($output_dir, output_subdirs($element_id), 'vcf_concat', $file));
->>>>>>> 74365fc6
+  push(@output_files, file($output_dir, output_subdirs($element_id), '1_vcf_concat', $file));
 }
 
 ok handle_pipeline(@output_files, @final_files), 'pipeline ran and created all expected output files';
