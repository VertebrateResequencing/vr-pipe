-- MySQL dump 10.11
--
-- Host: mcs4a    Database: vrtrack_testdb_for_vrpipe_sb10
-- ------------------------------------------------------
-- Server version	5.0.37-log

/*!40101 SET @OLD_CHARACTER_SET_CLIENT=@@CHARACTER_SET_CLIENT */;
/*!40101 SET @OLD_CHARACTER_SET_RESULTS=@@CHARACTER_SET_RESULTS */;
/*!40101 SET @OLD_COLLATION_CONNECTION=@@COLLATION_CONNECTION */;
/*!40101 SET NAMES utf8 */;
/*!40103 SET @OLD_TIME_ZONE=@@TIME_ZONE */;
/*!40103 SET TIME_ZONE='+00:00' */;
/*!40014 SET @OLD_UNIQUE_CHECKS=@@UNIQUE_CHECKS, UNIQUE_CHECKS=0 */;
/*!40014 SET @OLD_FOREIGN_KEY_CHECKS=@@FOREIGN_KEY_CHECKS, FOREIGN_KEY_CHECKS=0 */;
/*!40101 SET @OLD_SQL_MODE=@@SQL_MODE, SQL_MODE='NO_AUTO_VALUE_ON_ZERO' */;
/*!40111 SET @OLD_SQL_NOTES=@@SQL_NOTES, SQL_NOTES=0 */;

--
-- Table structure for table `allocation`
--

DROP TABLE IF EXISTS `allocation`;
SET @saved_cs_client     = @@character_set_client;
SET character_set_client = utf8;
CREATE TABLE `allocation` (
  `study_id` smallint(5) unsigned NOT NULL default '0',
  `individual_id` smallint(5) unsigned NOT NULL default '0',
  `seq_centre_id` smallint(5) unsigned NOT NULL default '0',
  PRIMARY KEY  (`study_id`,`individual_id`,`seq_centre_id`)
) ENGINE=InnoDB DEFAULT CHARSET=latin1;
SET character_set_client = @saved_cs_client;

--
-- Dumping data for table `allocation`
--

LOCK TABLES `allocation` WRITE;
/*!40000 ALTER TABLE `allocation` DISABLE KEYS */;
/*!40000 ALTER TABLE `allocation` ENABLE KEYS */;
UNLOCK TABLES;

--
-- Table structure for table `assembly`
--

DROP TABLE IF EXISTS `assembly`;
SET @saved_cs_client     = @@character_set_client;
SET character_set_client = utf8;
CREATE TABLE `assembly` (
  `assembly_id` smallint(5) unsigned NOT NULL auto_increment,
  `name` varchar(255) NOT NULL default '',
  `reference_size` int(11) default NULL,
  `taxon_id` mediumint(8) unsigned default NULL,
  `translation_table` smallint(5) unsigned default NULL,
  PRIMARY KEY  (`assembly_id`)
) ENGINE=InnoDB DEFAULT CHARSET=latin1;
SET character_set_client = @saved_cs_client;

--
-- Dumping data for table `assembly`
--

LOCK TABLES `assembly` WRITE;
/*!40000 ALTER TABLE `assembly` DISABLE KEYS */;
/*!40000 ALTER TABLE `assembly` ENABLE KEYS */;
UNLOCK TABLES;

--
-- Table structure for table `exome_design`
--

DROP TABLE IF EXISTS `exome_design`;
SET @saved_cs_client     = @@character_set_client;
SET character_set_client = utf8;
CREATE TABLE `exome_design` (
  `exome_design_id` smallint(5) unsigned NOT NULL auto_increment,
  `name` varchar(255) NOT NULL default '',
  `bait_bases` bigint(20) unsigned default NULL,
  `target_bases` bigint(20) unsigned default NULL,
  PRIMARY KEY  (`exome_design_id`)
) ENGINE=InnoDB DEFAULT CHARSET=latin1;
SET character_set_client = @saved_cs_client;

--
-- Dumping data for table `exome_design`
--

LOCK TABLES `exome_design` WRITE;
/*!40000 ALTER TABLE `exome_design` DISABLE KEYS */;
/*!40000 ALTER TABLE `exome_design` ENABLE KEYS */;
UNLOCK TABLES;

--
-- Table structure for table `file`
--

DROP TABLE IF EXISTS `file`;
SET @saved_cs_client     = @@character_set_client;
SET character_set_client = utf8;
CREATE TABLE `file` (
  `row_id` int(10) unsigned NOT NULL auto_increment,
  `file_id` mediumint(8) unsigned NOT NULL default '0',
  `lane_id` mediumint(8) unsigned NOT NULL default '0',
  `name` varchar(255) NOT NULL default '',
  `hierarchy_name` varchar(255) default NULL,
  `processed` int(10) default '0',
  `type` tinyint(4) default NULL,
  `readlen` smallint(5) unsigned default NULL,
  `raw_reads` bigint(20) unsigned default NULL,
  `raw_bases` bigint(20) unsigned default NULL,
  `mean_q` float unsigned default NULL,
  `md5` varchar(40) default NULL,
  `note_id` mediumint(8) unsigned default NULL,
  `changed` datetime NOT NULL default '0000-00-00 00:00:00',
  `latest` tinyint(1) default '0',
  PRIMARY KEY  (`row_id`),
  KEY `file_id` (`file_id`),
  KEY `lane_id` (`lane_id`),
  KEY `hierarchy_name` (`hierarchy_name`),
  KEY `name` (`name`)
) ENGINE=InnoDB DEFAULT CHARSET=latin1;
SET character_set_client = @saved_cs_client;

--
-- Dumping data for table `file`
--

LOCK TABLES `file` WRITE;
/*!40000 ALTER TABLE `file` DISABLE KEYS */;
INSERT INTO `file` VALUES (1,1,0,'7369_5#31.bam','7369_5_31_bam',0,NULL,NULL,NULL,NULL,NULL,NULL,NULL,'2012-05-02 12:44:06',0),(2,1,1,'7369_5#31.bam','7369_5_31.bam',0,NULL,NULL,NULL,NULL,NULL,NULL,NULL,'2012-05-02 12:44:06',0),(3,1,1,'7369_5#31.bam','7369_5_31.bam',0,4,NULL,NULL,NULL,NULL,'29046bc1c9685bba5e9b96a69282d5e0',NULL,'2012-05-02 12:44:06',1),(4,4,0,'7369_5#30.bam','7369_5_30_bam',0,NULL,NULL,NULL,NULL,NULL,NULL,NULL,'2012-05-02 12:44:06',0),(5,4,4,'7369_5#30.bam','7369_5_30.bam',0,NULL,NULL,NULL,NULL,NULL,NULL,NULL,'2012-05-02 12:44:06',0),(6,4,4,'7369_5#30.bam','7369_5_30.bam',0,4,NULL,NULL,NULL,NULL,'21259f7419fca441d7313c7b372addc0',NULL,'2012-05-02 12:44:06',1),(7,7,0,'7369_5#29.bam','7369_5_29_bam',0,NULL,NULL,NULL,NULL,NULL,NULL,NULL,'2012-05-02 12:44:06',0),(8,7,7,'7369_5#29.bam','7369_5_29.bam',0,NULL,NULL,NULL,NULL,NULL,NULL,NULL,'2012-05-02 12:44:06',0),(9,7,7,'7369_5#29.bam','7369_5_29.bam',0,4,NULL,NULL,NULL,NULL,'2e848f50c7986a4932575beab2fabf4d',NULL,'2012-05-02 12:44:06',1),(10,10,0,'7369_5#28.bam','7369_5_28_bam',0,NULL,NULL,NULL,NULL,NULL,NULL,NULL,'2012-05-02 12:44:06',0),(11,10,10,'7369_5#28.bam','7369_5_28.bam',0,NULL,NULL,NULL,NULL,NULL,NULL,NULL,'2012-05-02 12:44:06',0),(12,10,10,'7369_5#28.bam','7369_5_28.bam',0,4,NULL,NULL,NULL,NULL,'ac9e85c2ac9c2782bb6e19ada462d5e0',NULL,'2012-05-02 12:44:06',1),(13,13,0,'7369_5#27.bam','7369_5_27_bam',0,NULL,NULL,NULL,NULL,NULL,NULL,NULL,'2012-05-02 12:44:06',0),(14,13,13,'7369_5#27.bam','7369_5_27.bam',0,NULL,NULL,NULL,NULL,NULL,NULL,NULL,'2012-05-02 12:44:06',0),(15,13,13,'7369_5#27.bam','7369_5_27.bam',0,4,NULL,NULL,NULL,NULL,'76ee5f08e761fa5baf637a6ad383ad19',NULL,'2012-05-02 12:44:06',1),(16,16,0,'7369_5#26.bam','7369_5_26_bam',0,NULL,NULL,NULL,NULL,NULL,NULL,NULL,'2012-05-02 12:44:06',0),(17,16,16,'7369_5#26.bam','7369_5_26.bam',0,NULL,NULL,NULL,NULL,NULL,NULL,NULL,'2012-05-02 12:44:06',0),(18,16,16,'7369_5#26.bam','7369_5_26.bam',0,4,NULL,NULL,NULL,NULL,'00be8b84c1d8ac72a094a7d0705db9eb',NULL,'2012-05-02 12:44:06',1),(19,19,0,'7369_5#25.bam','7369_5_25_bam',0,NULL,NULL,NULL,NULL,NULL,NULL,NULL,'2012-05-02 12:44:07',0),(20,19,19,'7369_5#25.bam','7369_5_25.bam',0,NULL,NULL,NULL,NULL,NULL,NULL,NULL,'2012-05-02 12:44:07',0),(21,19,19,'7369_5#25.bam','7369_5_25.bam',0,4,NULL,NULL,NULL,NULL,'6f4192bca4b15f4b22406e2c629c7223',NULL,'2012-05-02 12:44:07',1),(22,22,0,'7369_5#24.bam','7369_5_24_bam',0,NULL,NULL,NULL,NULL,NULL,NULL,NULL,'2012-05-02 12:44:07',0),(23,22,22,'7369_5#24.bam','7369_5_24.bam',0,NULL,NULL,NULL,NULL,NULL,NULL,NULL,'2012-05-02 12:44:07',0),(24,22,22,'7369_5#24.bam','7369_5_24.bam',0,4,NULL,NULL,NULL,NULL,'e689d397d809d0d7d96e6b34a1f8ff08',NULL,'2012-05-02 12:44:07',1),(25,25,0,'7369_5#23.bam','7369_5_23_bam',0,NULL,NULL,NULL,NULL,NULL,NULL,NULL,'2012-05-02 12:44:07',0),(26,25,25,'7369_5#23.bam','7369_5_23.bam',0,NULL,NULL,NULL,NULL,NULL,NULL,NULL,'2012-05-02 12:44:07',0),(27,25,25,'7369_5#23.bam','7369_5_23.bam',0,4,NULL,NULL,NULL,NULL,'1093582a1df138e4dc598ba7b5b3090d',NULL,'2012-05-02 12:44:07',1),(28,28,0,'7369_5#22.bam','7369_5_22_bam',0,NULL,NULL,NULL,NULL,NULL,NULL,NULL,'2012-05-02 12:44:07',0),(29,28,28,'7369_5#22.bam','7369_5_22.bam',0,NULL,NULL,NULL,NULL,NULL,NULL,NULL,'2012-05-02 12:44:07',0),(30,28,28,'7369_5#22.bam','7369_5_22.bam',0,4,NULL,NULL,NULL,NULL,'1e38fc82f1abda844dba66a759e3b169',NULL,'2012-05-02 12:44:07',1),(31,31,0,'7369_5#21.bam','7369_5_21_bam',0,NULL,NULL,NULL,NULL,NULL,NULL,NULL,'2012-05-02 12:44:07',0),(32,31,31,'7369_5#21.bam','7369_5_21.bam',0,NULL,NULL,NULL,NULL,NULL,NULL,NULL,'2012-05-02 12:44:07',0),(33,31,31,'7369_5#21.bam','7369_5_21.bam',0,4,NULL,NULL,NULL,NULL,'44ca95b23e5222cb01d1db540e14cda8',NULL,'2012-05-02 12:44:07',1),(34,34,0,'7369_5#20.bam','7369_5_20_bam',0,NULL,NULL,NULL,NULL,NULL,NULL,NULL,'2012-05-02 12:44:07',0),(35,34,34,'7369_5#20.bam','7369_5_20.bam',0,NULL,NULL,NULL,NULL,NULL,NULL,NULL,'2012-05-02 12:44:07',0),(36,34,34,'7369_5#20.bam','7369_5_20.bam',0,4,NULL,NULL,NULL,NULL,'062630dfaddb976f18db49d856936d5f',NULL,'2012-05-02 12:44:07',1),(37,37,0,'7369_5#18.bam','7369_5_18_bam',0,NULL,NULL,NULL,NULL,NULL,NULL,NULL,'2012-05-02 12:44:07',0),(38,37,37,'7369_5#18.bam','7369_5_18.bam',0,NULL,NULL,NULL,NULL,NULL,NULL,NULL,'2012-05-02 12:44:07',0),(39,37,37,'7369_5#18.bam','7369_5_18.bam',0,4,NULL,NULL,NULL,NULL,'c301f0ee223abbaa44a92fba5b9a2f18',NULL,'2012-05-02 12:44:07',1),(40,40,0,'7369_5#17.bam','7369_5_17_bam',0,NULL,NULL,NULL,NULL,NULL,NULL,NULL,'2012-05-02 12:44:07',0),(41,40,40,'7369_5#17.bam','7369_5_17.bam',0,NULL,NULL,NULL,NULL,NULL,NULL,NULL,'2012-05-02 12:44:07',0),(42,40,40,'7369_5#17.bam','7369_5_17.bam',0,4,NULL,NULL,NULL,NULL,'401626c972aa3fe358cb5fd5a0e04df2',NULL,'2012-05-02 12:44:07',1),(43,43,0,'7369_5#16.bam','7369_5_16_bam',0,NULL,NULL,NULL,NULL,NULL,NULL,NULL,'2012-05-02 12:44:07',0),(44,43,43,'7369_5#16.bam','7369_5_16.bam',0,NULL,NULL,NULL,NULL,NULL,NULL,NULL,'2012-05-02 12:44:07',0),(45,43,43,'7369_5#16.bam','7369_5_16.bam',0,4,NULL,NULL,NULL,NULL,'c9bbe45ca0e38e085ac510fbb5e6d08c',NULL,'2012-05-02 12:44:07',1),(46,46,0,'7369_5#15.bam','7369_5_15_bam',0,NULL,NULL,NULL,NULL,NULL,NULL,NULL,'2012-05-02 12:44:07',0),(47,46,46,'7369_5#15.bam','7369_5_15.bam',0,NULL,NULL,NULL,NULL,NULL,NULL,NULL,'2012-05-02 12:44:07',0),(48,46,46,'7369_5#15.bam','7369_5_15.bam',0,4,NULL,NULL,NULL,NULL,'4927755b9bca21f3d3cdfe0301c9535f',NULL,'2012-05-02 12:44:07',1),(49,49,0,'7369_5#14.bam','7369_5_14_bam',0,NULL,NULL,NULL,NULL,NULL,NULL,NULL,'2012-05-02 12:44:08',0),(50,49,49,'7369_5#14.bam','7369_5_14.bam',0,NULL,NULL,NULL,NULL,NULL,NULL,NULL,'2012-05-02 12:44:08',0),(51,49,49,'7369_5#14.bam','7369_5_14.bam',0,4,NULL,NULL,NULL,NULL,'2a6f90cab3c8d0c7249094c5769abeb8',NULL,'2012-05-02 12:44:08',1),(52,52,0,'7369_5#13.bam','7369_5_13_bam',0,NULL,NULL,NULL,NULL,NULL,NULL,NULL,'2012-05-02 12:44:08',0),(53,52,52,'7369_5#13.bam','7369_5_13.bam',0,NULL,NULL,NULL,NULL,NULL,NULL,NULL,'2012-05-02 12:44:08',0),(54,52,52,'7369_5#13.bam','7369_5_13.bam',0,4,NULL,NULL,NULL,NULL,'e663b81c962f8a76d2aec1a96bf2ab24',NULL,'2012-05-02 12:44:08',1),(55,55,0,'7369_5#12.bam','7369_5_12_bam',0,NULL,NULL,NULL,NULL,NULL,NULL,NULL,'2012-05-02 12:44:08',0),(56,55,55,'7369_5#12.bam','7369_5_12.bam',0,NULL,NULL,NULL,NULL,NULL,NULL,NULL,'2012-05-02 12:44:08',0),(57,55,55,'7369_5#12.bam','7369_5_12.bam',0,4,NULL,NULL,NULL,NULL,'220d921a19b3697471b95b2b9646e21c',NULL,'2012-05-02 12:44:08',1),(58,58,0,'7369_5#11.bam','7369_5_11_bam',0,NULL,NULL,NULL,NULL,NULL,NULL,NULL,'2012-05-02 12:44:08',0),(59,58,58,'7369_5#11.bam','7369_5_11.bam',0,NULL,NULL,NULL,NULL,NULL,NULL,NULL,'2012-05-02 12:44:08',0),(60,58,58,'7369_5#11.bam','7369_5_11.bam',0,4,NULL,NULL,NULL,NULL,'4a8abcc9030aaac542743c2434437578',NULL,'2012-05-02 12:44:08',1),(61,61,0,'7369_5#9.bam','7369_5_9_bam',0,NULL,NULL,NULL,NULL,NULL,NULL,NULL,'2012-05-02 12:44:08',0),(62,61,61,'7369_5#9.bam','7369_5_9.bam',0,NULL,NULL,NULL,NULL,NULL,NULL,NULL,'2012-05-02 12:44:08',0),(63,61,61,'7369_5#9.bam','7369_5_9.bam',0,4,NULL,NULL,NULL,NULL,'2f8e348a2f1b8d12e360f0f3ab213297',NULL,'2012-05-02 12:44:08',1),(64,64,0,'7369_5#8.bam','7369_5_8_bam',0,NULL,NULL,NULL,NULL,NULL,NULL,NULL,'2012-05-02 12:44:08',0),(65,64,64,'7369_5#8.bam','7369_5_8.bam',0,NULL,NULL,NULL,NULL,NULL,NULL,NULL,'2012-05-02 12:44:08',0),(66,64,64,'7369_5#8.bam','7369_5_8.bam',0,4,NULL,NULL,NULL,NULL,'25965d5e328090b4808d53819729a3ab',NULL,'2012-05-02 12:44:08',1),(67,67,0,'7369_5#7.bam','7369_5_7_bam',0,NULL,NULL,NULL,NULL,NULL,NULL,NULL,'2012-05-02 12:44:08',0),(68,67,67,'7369_5#7.bam','7369_5_7.bam',0,NULL,NULL,NULL,NULL,NULL,NULL,NULL,'2012-05-02 12:44:08',0),(69,67,67,'7369_5#7.bam','7369_5_7.bam',0,4,NULL,NULL,NULL,NULL,'0819da001a86761add58ac8ce45c2f35',NULL,'2012-05-02 12:44:08',1),(70,70,0,'7369_5#6.bam','7369_5_6_bam',0,NULL,NULL,NULL,NULL,NULL,NULL,NULL,'2012-05-02 12:44:08',0),(71,70,70,'7369_5#6.bam','7369_5_6.bam',0,NULL,NULL,NULL,NULL,NULL,NULL,NULL,'2012-05-02 12:44:08',0),(72,70,70,'7369_5#6.bam','7369_5_6.bam',0,4,NULL,NULL,NULL,NULL,'c5b8e147e1e1f6f597122a251117850e',NULL,'2012-05-02 12:44:08',1),(73,73,0,'7369_5#5.bam','7369_5_5_bam',0,NULL,NULL,NULL,NULL,NULL,NULL,NULL,'2012-05-02 12:44:08',0),(74,73,73,'7369_5#5.bam','7369_5_5.bam',0,NULL,NULL,NULL,NULL,NULL,NULL,NULL,'2012-05-02 12:44:08',0),(75,73,73,'7369_5#5.bam','7369_5_5.bam',0,4,NULL,NULL,NULL,NULL,'ae8388db009b5072520c4fefdbe31635',NULL,'2012-05-02 12:44:08',1),(76,76,0,'7369_5#4.bam','7369_5_4_bam',0,NULL,NULL,NULL,NULL,NULL,NULL,NULL,'2012-05-02 12:44:08',0),(77,76,76,'7369_5#4.bam','7369_5_4.bam',0,NULL,NULL,NULL,NULL,NULL,NULL,NULL,'2012-05-02 12:44:08',0),(78,76,76,'7369_5#4.bam','7369_5_4.bam',0,4,NULL,NULL,NULL,NULL,'f1ad1e84aa155482db8dfdaced8a4d7a',NULL,'2012-05-02 12:44:08',1),(79,79,0,'7369_5#3.bam','7369_5_3_bam',0,NULL,NULL,NULL,NULL,NULL,NULL,NULL,'2012-05-02 12:44:08',0),(80,79,79,'7369_5#3.bam','7369_5_3.bam',0,NULL,NULL,NULL,NULL,NULL,NULL,NULL,'2012-05-02 12:44:08',0),(81,79,79,'7369_5#3.bam','7369_5_3.bam',0,4,NULL,NULL,NULL,NULL,'dd1bfa50b6f4ab36221006d67ccddc3f',NULL,'2012-05-02 12:44:08',1),(82,82,0,'7369_5#2.bam','7369_5_2_bam',0,NULL,NULL,NULL,NULL,NULL,NULL,NULL,'2012-05-02 12:44:08',0),(83,82,82,'7369_5#2.bam','7369_5_2.bam',0,NULL,NULL,NULL,NULL,NULL,NULL,NULL,'2012-05-02 12:44:08',0),(84,82,82,'7369_5#2.bam','7369_5_2.bam',0,4,NULL,NULL,NULL,NULL,'1ac3ae2539eae650d39d7510c1e5742e',NULL,'2012-05-02 12:44:08',1),(85,85,0,'7369_5#1.bam','7369_5_1_bam',0,NULL,NULL,NULL,NULL,NULL,NULL,NULL,'2012-05-02 12:44:08',0),(86,85,85,'7369_5#1.bam','7369_5_1.bam',0,NULL,NULL,NULL,NULL,NULL,NULL,NULL,'2012-05-02 12:44:08',0),(87,85,85,'7369_5#1.bam','7369_5_1.bam',0,4,NULL,NULL,NULL,NULL,'8194f6c33299784d78e8d16fb05eb1c6',NULL,'2012-05-02 12:44:08',1);
/*!40000 ALTER TABLE `file` ENABLE KEYS */;
UNLOCK TABLES;

--
-- Table structure for table `image`
--

DROP TABLE IF EXISTS `image`;
SET @saved_cs_client     = @@character_set_client;
SET character_set_client = utf8;
CREATE TABLE `image` (
  `image_id` mediumint(8) unsigned NOT NULL auto_increment,
  `mapstats_id` mediumint(8) unsigned NOT NULL default '0',
  `name` varchar(40) NOT NULL default '',
  `caption` varchar(40) default NULL,
  `image` mediumblob,
  PRIMARY KEY  (`image_id`),
  KEY `mapstats_id` (`mapstats_id`)
) ENGINE=InnoDB DEFAULT CHARSET=latin1;
SET character_set_client = @saved_cs_client;

--
-- Dumping data for table `image`
--

LOCK TABLES `image` WRITE;
/*!40000 ALTER TABLE `image` DISABLE KEYS */;
/*!40000 ALTER TABLE `image` ENABLE KEYS */;
UNLOCK TABLES;

--
-- Table structure for table `individual`
--

DROP TABLE IF EXISTS `individual`;
SET @saved_cs_client     = @@character_set_client;
SET character_set_client = utf8;
CREATE TABLE `individual` (
  `individual_id` smallint(5) unsigned NOT NULL auto_increment,
  `name` varchar(255) NOT NULL default '',
  `hierarchy_name` varchar(255) NOT NULL default '',
  `alias` varchar(40) NOT NULL default '',
  `sex` enum('M','F','unknown') default 'unknown',
  `acc` varchar(40) default NULL,
  `species_id` smallint(5) unsigned default NULL,
  `population_id` smallint(5) unsigned default NULL,
  PRIMARY KEY  (`individual_id`),
  UNIQUE KEY `name` (`name`),
  UNIQUE KEY `hierarchy_name` (`hierarchy_name`)
) ENGINE=InnoDB DEFAULT CHARSET=latin1;
SET character_set_client = @saved_cs_client;

--
-- Dumping data for table `individual`
--

LOCK TABLES `individual` WRITE;
/*!40000 ALTER TABLE `individual` DISABLE KEYS */;
INSERT INTO `individual` VALUES (1,'SC_MFY5249248','SC_MFY5249248','','unknown','ERS074391',1,1),(2,'SC_MFY5249247','SC_MFY5249247','','unknown','ERS074390',1,1),(3,'SC_MFY5249246','SC_MFY5249246','','unknown','ERS074389',1,1),(4,'SC_MFY5249245','SC_MFY5249245','','unknown','ERS074388',1,1),(5,'SC_MFY5249244','SC_MFY5249244','','unknown','ERS074387',1,1),(6,'SC_MFY5249243','SC_MFY5249243','','unknown','ERS074386',1,1),(7,'SC_MFY5249242','SC_MFY5249242','','unknown','ERS074385',1,1),(8,'SC_MFY5249241','SC_MFY5249241','','unknown','ERS074384',1,1),(9,'SC_MFY5249240','SC_MFY5249240','','unknown','ERS074383',1,1),(10,'SC_MFY5249239','SC_MFY5249239','','unknown','ERS074382',1,1),(11,'SC_MFY5249238','SC_MFY5249238','','unknown','ERS074381',1,1),(12,'SC_MFY5249237','SC_MFY5249237','','unknown','ERS074380',1,1),(13,'SC_MFY5249235','SC_MFY5249235','','unknown','ERS074378',1,1),(14,'SC_MFY5249234','SC_MFY5249234','','unknown','ERS074377',1,1),(15,'SC_MFY5249233','SC_MFY5249233','','unknown','ERS074376',1,1),(16,'SC_MFY5249232','SC_MFY5249232','','unknown','ERS074375',1,1),(17,'SC_MFY5249231','SC_MFY5249231','','unknown','ERS074374',1,1),(18,'SC_MFY5249230','SC_MFY5249230','','unknown','ERS074373',1,1),(19,'SC_MFY5249229','SC_MFY5249229','','unknown','ERS074372',1,1),(20,'SC_MFY5249228','SC_MFY5249228','','unknown','ERS074371',1,1),(21,'SC_MFY5249226','SC_MFY5249226','','unknown','ERS074369',1,1),(22,'SC_MFY5249225','SC_MFY5249225','','unknown','ERS074368',1,1),(23,'SC_MFY5249224','SC_MFY5249224','','unknown','ERS074367',1,1),(24,'SC_MFY5249223','SC_MFY5249223','','unknown','ERS074366',1,1),(25,'SC_MFY5249222','SC_MFY5249222','','unknown','ERS074365',1,1),(26,'SC_MFY5249221','SC_MFY5249221','','unknown','ERS074364',1,1),(27,'SC_MFY5249220','SC_MFY5249220','','unknown','ERS074363',1,1),(28,'SC_MFY5249219','SC_MFY5249219','','unknown','ERS074362',1,1),(29,'SC_MFY5249218','SC_MFY5249218','','unknown','ERS074361',1,1);
/*!40000 ALTER TABLE `individual` ENABLE KEYS */;
UNLOCK TABLES;

--
-- Table structure for table `lane`
--

DROP TABLE IF EXISTS `lane`;
SET @saved_cs_client     = @@character_set_client;
SET character_set_client = utf8;
CREATE TABLE `lane` (
  `row_id` int(10) unsigned NOT NULL auto_increment,
  `lane_id` mediumint(8) unsigned NOT NULL default '0',
  `library_id` smallint(5) unsigned NOT NULL default '0',
  `seq_request_id` mediumint(8) unsigned NOT NULL default '0',
  `name` varchar(255) NOT NULL default '',
  `hierarchy_name` varchar(255) NOT NULL default '',
  `acc` varchar(40) default NULL,
  `readlen` smallint(5) unsigned default NULL,
  `paired` tinyint(1) default NULL,
  `raw_reads` bigint(20) unsigned default NULL,
  `raw_bases` bigint(20) unsigned default NULL,
  `npg_qc_status` enum('pending','pass','fail','-') default 'pending',
  `processed` int(10) default '0',
  `auto_qc_status` enum('no_qc','passed','failed') default 'no_qc',
  `qc_status` enum('no_qc','pending','passed','failed','gt_pending','investigate') default 'no_qc',
  `gt_status` enum('unchecked','confirmed','wrong','unconfirmed','candidate','unknown','swapped') default 'unchecked',
  `submission_id` smallint(5) unsigned default NULL,
  `withdrawn` tinyint(1) default NULL,
  `note_id` mediumint(8) unsigned default NULL,
  `changed` datetime NOT NULL default '0000-00-00 00:00:00',
  `run_date` datetime default NULL,
  `storage_path` varchar(255) default NULL,
  `latest` tinyint(1) default '0',
  PRIMARY KEY  (`row_id`),
  KEY `lane_id` (`lane_id`),
  KEY `lanename` (`name`),
  KEY `library_id` (`library_id`),
  KEY `hierarchy_name` (`hierarchy_name`)
) ENGINE=InnoDB DEFAULT CHARSET=latin1;
SET character_set_client = @saved_cs_client;

--
-- Dumping data for table `lane`
--

LOCK TABLES `lane` WRITE;
/*!40000 ALTER TABLE `lane` DISABLE KEYS */;
INSERT INTO `lane` VALUES (1,1,0,0,'7369_5#31','7369_5_31',NULL,NULL,NULL,NULL,NULL,'pending',0,'no_qc','no_qc','unchecked',NULL,NULL,NULL,'2012-05-02 12:44:06',NULL,NULL,0),(2,1,1,0,'7369_5#31','7369_5_31',NULL,NULL,NULL,NULL,NULL,'pending',0,'no_qc','no_qc','unchecked',NULL,NULL,NULL,'2012-05-02 12:44:06',NULL,NULL,0),(3,1,1,0,'7369_5#31','7369_5#31',NULL,NULL,1,0,0,'pass',0,'no_qc','no_qc','unchecked',NULL,NULL,NULL,'2012-05-02 12:44:06',NULL,NULL,1),(4,4,0,0,'7369_5#30','7369_5_30',NULL,NULL,NULL,NULL,NULL,'pending',0,'no_qc','no_qc','unchecked',NULL,NULL,NULL,'2012-05-02 12:44:06',NULL,NULL,0),(5,4,5,0,'7369_5#30','7369_5_30',NULL,NULL,NULL,NULL,NULL,'pending',0,'no_qc','no_qc','unchecked',NULL,NULL,NULL,'2012-05-02 12:44:06',NULL,NULL,0),(6,4,5,0,'7369_5#30','7369_5#30',NULL,NULL,1,0,0,'pass',0,'no_qc','no_qc','unchecked',NULL,NULL,NULL,'2012-05-02 12:44:06',NULL,NULL,1),(7,7,0,0,'7369_5#29','7369_5_29',NULL,NULL,NULL,NULL,NULL,'pending',0,'no_qc','no_qc','unchecked',NULL,NULL,NULL,'2012-05-02 12:44:06',NULL,NULL,0),(8,7,9,0,'7369_5#29','7369_5_29',NULL,NULL,NULL,NULL,NULL,'pending',0,'no_qc','no_qc','unchecked',NULL,NULL,NULL,'2012-05-02 12:44:06',NULL,NULL,0),(9,7,9,0,'7369_5#29','7369_5#29',NULL,NULL,1,0,0,'pass',0,'no_qc','no_qc','unchecked',NULL,NULL,NULL,'2012-05-02 12:44:06',NULL,NULL,1),(10,10,0,0,'7369_5#28','7369_5_28',NULL,NULL,NULL,NULL,NULL,'pending',0,'no_qc','no_qc','unchecked',NULL,NULL,NULL,'2012-05-02 12:44:06',NULL,NULL,0),(11,10,13,0,'7369_5#28','7369_5_28',NULL,NULL,NULL,NULL,NULL,'pending',0,'no_qc','no_qc','unchecked',NULL,NULL,NULL,'2012-05-02 12:44:06',NULL,NULL,0),(12,10,13,0,'7369_5#28','7369_5#28',NULL,NULL,1,0,0,'pass',0,'no_qc','no_qc','unchecked',NULL,NULL,NULL,'2012-05-02 12:44:06',NULL,NULL,1),(13,13,0,0,'7369_5#27','7369_5_27',NULL,NULL,NULL,NULL,NULL,'pending',0,'no_qc','no_qc','unchecked',NULL,NULL,NULL,'2012-05-02 12:44:06',NULL,NULL,0),(14,13,17,0,'7369_5#27','7369_5_27',NULL,NULL,NULL,NULL,NULL,'pending',0,'no_qc','no_qc','unchecked',NULL,NULL,NULL,'2012-05-02 12:44:06',NULL,NULL,0),(15,13,17,0,'7369_5#27','7369_5#27',NULL,NULL,1,0,0,'pass',0,'no_qc','no_qc','unchecked',NULL,NULL,NULL,'2012-05-02 12:44:06',NULL,NULL,1),(16,16,0,0,'7369_5#26','7369_5_26',NULL,NULL,NULL,NULL,NULL,'pending',0,'no_qc','no_qc','unchecked',NULL,NULL,NULL,'2012-05-02 12:44:06',NULL,NULL,0),(17,16,21,0,'7369_5#26','7369_5_26',NULL,NULL,NULL,NULL,NULL,'pending',0,'no_qc','no_qc','unchecked',NULL,NULL,NULL,'2012-05-02 12:44:06',NULL,NULL,0),(18,16,21,0,'7369_5#26','7369_5#26',NULL,NULL,1,0,0,'pass',0,'no_qc','no_qc','unchecked',NULL,1,NULL,'2012-05-02 12:44:06',NULL,NULL,1),(19,19,0,0,'7369_5#25','7369_5_25',NULL,NULL,NULL,NULL,NULL,'pending',0,'no_qc','no_qc','unchecked',NULL,NULL,NULL,'2012-05-02 12:44:07',NULL,NULL,0),(20,19,25,0,'7369_5#25','7369_5_25',NULL,NULL,NULL,NULL,NULL,'pending',0,'no_qc','no_qc','unchecked',NULL,NULL,NULL,'2012-05-02 12:44:07',NULL,NULL,0),(21,19,25,0,'7369_5#25','7369_5#25',NULL,NULL,1,0,0,'pass',0,'no_qc','no_qc','unchecked',NULL,1,NULL,'2012-05-02 12:44:07',NULL,NULL,1),(22,22,0,0,'7369_5#24','7369_5_24',NULL,NULL,NULL,NULL,NULL,'pending',0,'no_qc','no_qc','unchecked',NULL,NULL,NULL,'2012-05-02 12:44:07',NULL,NULL,0),(23,22,29,0,'7369_5#24','7369_5_24',NULL,NULL,NULL,NULL,NULL,'pending',0,'no_qc','no_qc','unchecked',NULL,NULL,NULL,'2012-05-02 12:44:07',NULL,NULL,0),(24,22,29,0,'7369_5#24','7369_5#24',NULL,NULL,1,0,0,'pass',0,'no_qc','no_qc','unchecked',NULL,1,NULL,'2012-05-02 12:44:07',NULL,NULL,1),(25,25,0,0,'7369_5#23','7369_5_23',NULL,NULL,NULL,NULL,NULL,'pending',0,'no_qc','no_qc','unchecked',NULL,NULL,NULL,'2012-05-02 12:44:07',NULL,NULL,0),(26,25,33,0,'7369_5#23','7369_5_23',NULL,NULL,NULL,NULL,NULL,'pending',0,'no_qc','no_qc','unchecked',NULL,NULL,NULL,'2012-05-02 12:44:07',NULL,NULL,0),(27,25,33,0,'7369_5#23','7369_5#23',NULL,NULL,1,0,0,'pass',0,'no_qc','no_qc','unchecked',NULL,1,NULL,'2012-05-02 12:44:07',NULL,NULL,1),(28,28,0,0,'7369_5#22','7369_5_22',NULL,NULL,NULL,NULL,NULL,'pending',0,'no_qc','no_qc','unchecked',NULL,NULL,NULL,'2012-05-02 12:44:07',NULL,NULL,0),(29,28,37,0,'7369_5#22','7369_5_22',NULL,NULL,NULL,NULL,NULL,'pending',0,'no_qc','no_qc','unchecked',NULL,NULL,NULL,'2012-05-02 12:44:07',NULL,NULL,0),(30,28,37,0,'7369_5#22','7369_5#22',NULL,NULL,1,0,0,'pass',0,'no_qc','no_qc','unchecked',NULL,1,NULL,'2012-05-02 12:44:07',NULL,NULL,1),(31,31,0,0,'7369_5#21','7369_5_21',NULL,NULL,NULL,NULL,NULL,'pending',0,'no_qc','no_qc','unchecked',NULL,NULL,NULL,'2012-05-02 12:44:07',NULL,NULL,0),(32,31,41,0,'7369_5#21','7369_5_21',NULL,NULL,NULL,NULL,NULL,'pending',0,'no_qc','no_qc','unchecked',NULL,NULL,NULL,'2012-05-02 12:44:07',NULL,NULL,0),(33,31,41,0,'7369_5#21','7369_5#21',NULL,NULL,1,0,0,'pass',0,'no_qc','no_qc','unchecked',NULL,1,NULL,'2012-05-02 12:44:07',NULL,NULL,1),(34,34,0,0,'7369_5#20','7369_5_20',NULL,NULL,NULL,NULL,NULL,'pending',0,'no_qc','no_qc','unchecked',NULL,NULL,NULL,'2012-05-02 12:44:07',NULL,NULL,0),(35,34,45,0,'7369_5#20','7369_5_20',NULL,NULL,NULL,NULL,NULL,'pending',0,'no_qc','no_qc','unchecked',NULL,NULL,NULL,'2012-05-02 12:44:07',NULL,NULL,0),(36,34,45,0,'7369_5#20','7369_5#20',NULL,NULL,1,0,0,'pass',0,'no_qc','no_qc','unchecked',NULL,1,NULL,'2012-05-02 12:44:07',NULL,NULL,1),(37,37,0,0,'7369_5#18','7369_5_18',NULL,NULL,NULL,NULL,NULL,'pending',0,'no_qc','no_qc','unchecked',NULL,NULL,NULL,'2012-05-02 12:44:07',NULL,NULL,0),(38,37,49,0,'7369_5#18','7369_5_18',NULL,NULL,NULL,NULL,NULL,'pending',0,'no_qc','no_qc','unchecked',NULL,NULL,NULL,'2012-05-02 12:44:07',NULL,NULL,0),(39,37,49,0,'7369_5#18','7369_5#18',NULL,NULL,1,0,0,'pass',0,'no_qc','no_qc','unchecked',NULL,1,NULL,'2012-05-02 12:44:07',NULL,NULL,1),(40,40,0,0,'7369_5#17','7369_5_17',NULL,NULL,NULL,NULL,NULL,'pending',0,'no_qc','no_qc','unchecked',NULL,NULL,NULL,'2012-05-02 12:44:07',NULL,NULL,0),(41,40,53,0,'7369_5#17','7369_5_17',NULL,NULL,NULL,NULL,NULL,'pending',0,'no_qc','no_qc','unchecked',NULL,NULL,NULL,'2012-05-02 12:44:07',NULL,NULL,0),(42,40,53,0,'7369_5#17','7369_5#17',NULL,NULL,1,0,0,'pass',0,'no_qc','no_qc','unchecked',NULL,1,NULL,'2012-05-02 12:44:07',NULL,NULL,1),(43,43,0,0,'7369_5#16','7369_5_16',NULL,NULL,NULL,NULL,NULL,'pending',0,'no_qc','no_qc','unchecked',NULL,NULL,NULL,'2012-05-02 12:44:07',NULL,NULL,0),(44,43,57,0,'7369_5#16','7369_5_16',NULL,NULL,NULL,NULL,NULL,'pending',0,'no_qc','no_qc','unchecked',NULL,NULL,NULL,'2012-05-02 12:44:07',NULL,NULL,0),(45,43,57,0,'7369_5#16','7369_5#16',NULL,NULL,1,0,0,'pass',0,'no_qc','no_qc','unchecked',NULL,1,NULL,'2012-05-02 12:44:07',NULL,NULL,1),(46,46,0,0,'7369_5#15','7369_5_15',NULL,NULL,NULL,NULL,NULL,'pending',0,'no_qc','no_qc','unchecked',NULL,NULL,NULL,'2012-05-02 12:44:07',NULL,NULL,0),(47,46,61,0,'7369_5#15','7369_5_15',NULL,NULL,NULL,NULL,NULL,'pending',0,'no_qc','no_qc','unchecked',NULL,NULL,NULL,'2012-05-02 12:44:07',NULL,NULL,0),(48,46,61,0,'7369_5#15','7369_5#15',NULL,NULL,1,0,0,'pass',0,'no_qc','no_qc','unchecked',NULL,1,NULL,'2012-05-02 12:44:07',NULL,NULL,1),(49,49,0,0,'7369_5#14','7369_5_14',NULL,NULL,NULL,NULL,NULL,'pending',0,'no_qc','no_qc','unchecked',NULL,NULL,NULL,'2012-05-02 12:44:08',NULL,NULL,0),(50,49,65,0,'7369_5#14','7369_5_14',NULL,NULL,NULL,NULL,NULL,'pending',0,'no_qc','no_qc','unchecked',NULL,NULL,NULL,'2012-05-02 12:44:08',NULL,NULL,0),(51,49,65,0,'7369_5#14','7369_5#14',NULL,NULL,1,0,0,'pass',0,'no_qc','no_qc','unchecked',NULL,1,NULL,'2012-05-02 12:44:08',NULL,NULL,1),(52,52,0,0,'7369_5#13','7369_5_13',NULL,NULL,NULL,NULL,NULL,'pending',0,'no_qc','no_qc','unchecked',NULL,NULL,NULL,'2012-05-02 12:44:08',NULL,NULL,0),(53,52,69,0,'7369_5#13','7369_5_13',NULL,NULL,NULL,NULL,NULL,'pending',0,'no_qc','no_qc','unchecked',NULL,NULL,NULL,'2012-05-02 12:44:08',NULL,NULL,0),(54,52,69,0,'7369_5#13','7369_5#13',NULL,NULL,1,0,0,'pass',0,'no_qc','no_qc','unchecked',NULL,1,NULL,'2012-05-02 12:44:08',NULL,NULL,1),(55,55,0,0,'7369_5#12','7369_5_12',NULL,NULL,NULL,NULL,NULL,'pending',0,'no_qc','no_qc','unchecked',NULL,NULL,NULL,'2012-05-02 12:44:08',NULL,NULL,0),(56,55,73,0,'7369_5#12','7369_5_12',NULL,NULL,NULL,NULL,NULL,'pending',0,'no_qc','no_qc','unchecked',NULL,NULL,NULL,'2012-05-02 12:44:08',NULL,NULL,0),(57,55,73,0,'7369_5#12','7369_5#12',NULL,NULL,1,0,0,'pass',0,'no_qc','no_qc','unchecked',NULL,1,NULL,'2012-05-02 12:44:08',NULL,NULL,1),(58,58,0,0,'7369_5#11','7369_5_11',NULL,NULL,NULL,NULL,NULL,'pending',0,'no_qc','no_qc','unchecked',NULL,NULL,NULL,'2012-05-02 12:44:08',NULL,NULL,0),(59,58,77,0,'7369_5#11','7369_5_11',NULL,NULL,NULL,NULL,NULL,'pending',0,'no_qc','no_qc','unchecked',NULL,NULL,NULL,'2012-05-02 12:44:08',NULL,NULL,0),(60,58,77,0,'7369_5#11','7369_5#11',NULL,NULL,1,0,0,'pass',0,'no_qc','no_qc','unchecked',NULL,1,NULL,'2012-05-02 12:44:08',NULL,NULL,1),(61,61,0,0,'7369_5#9','7369_5_9',NULL,NULL,NULL,NULL,NULL,'pending',0,'no_qc','no_qc','unchecked',NULL,NULL,NULL,'2012-05-02 12:44:08',NULL,NULL,0),(62,61,81,0,'7369_5#9','7369_5_9',NULL,NULL,NULL,NULL,NULL,'pending',0,'no_qc','no_qc','unchecked',NULL,NULL,NULL,'2012-05-02 12:44:08',NULL,NULL,0),(63,61,81,0,'7369_5#9','7369_5#9',NULL,NULL,1,0,0,'pass',0,'no_qc','no_qc','unchecked',NULL,1,NULL,'2012-05-02 12:44:08',NULL,NULL,1),(64,64,0,0,'7369_5#8','7369_5_8',NULL,NULL,NULL,NULL,NULL,'pending',0,'no_qc','no_qc','unchecked',NULL,NULL,NULL,'2012-05-02 12:44:08',NULL,NULL,0),(65,64,85,0,'7369_5#8','7369_5_8',NULL,NULL,NULL,NULL,NULL,'pending',0,'no_qc','no_qc','unchecked',NULL,NULL,NULL,'2012-05-02 12:44:08',NULL,NULL,0),(66,64,85,0,'7369_5#8','7369_5#8',NULL,NULL,1,0,0,'pass',0,'no_qc','no_qc','unchecked',NULL,1,NULL,'2012-05-02 12:44:08',NULL,NULL,1),(67,67,0,0,'7369_5#7','7369_5_7',NULL,NULL,NULL,NULL,NULL,'pending',0,'no_qc','no_qc','unchecked',NULL,NULL,NULL,'2012-05-02 12:44:08',NULL,NULL,0),(68,67,89,0,'7369_5#7','7369_5_7',NULL,NULL,NULL,NULL,NULL,'pending',0,'no_qc','no_qc','unchecked',NULL,NULL,NULL,'2012-05-02 12:44:08',NULL,NULL,0),(69,67,89,0,'7369_5#7','7369_5#7',NULL,NULL,1,0,0,'pass',0,'no_qc','no_qc','unchecked',NULL,1,NULL,'2012-05-02 12:44:08',NULL,NULL,1),(70,70,0,0,'7369_5#6','7369_5_6',NULL,NULL,NULL,NULL,NULL,'pending',0,'no_qc','no_qc','unchecked',NULL,NULL,NULL,'2012-05-02 12:44:08',NULL,NULL,0),(71,70,93,0,'7369_5#6','7369_5_6',NULL,NULL,NULL,NULL,NULL,'pending',0,'no_qc','no_qc','unchecked',NULL,NULL,NULL,'2012-05-02 12:44:08',NULL,NULL,0),(72,70,93,0,'7369_5#6','7369_5#6',NULL,NULL,1,0,0,'pass',0,'no_qc','no_qc','unchecked',NULL,1,NULL,'2012-05-02 12:44:08',NULL,NULL,1),(73,73,0,0,'7369_5#5','7369_5_5',NULL,NULL,NULL,NULL,NULL,'pending',0,'no_qc','no_qc','unchecked',NULL,NULL,NULL,'2012-05-02 12:44:08',NULL,NULL,0),(74,73,97,0,'7369_5#5','7369_5_5',NULL,NULL,NULL,NULL,NULL,'pending',0,'no_qc','no_qc','unchecked',NULL,NULL,NULL,'2012-05-02 12:44:08',NULL,NULL,0),(75,73,97,0,'7369_5#5','7369_5#5',NULL,NULL,1,0,0,'pass',0,'no_qc','no_qc','unchecked',NULL,1,NULL,'2012-05-02 12:44:08',NULL,NULL,1),(76,76,0,0,'7369_5#4','7369_5_4',NULL,NULL,NULL,NULL,NULL,'pending',0,'no_qc','no_qc','unchecked',NULL,NULL,NULL,'2012-05-02 12:44:08',NULL,NULL,0),(77,76,101,0,'7369_5#4','7369_5_4',NULL,NULL,NULL,NULL,NULL,'pending',0,'no_qc','no_qc','unchecked',NULL,NULL,NULL,'2012-05-02 12:44:08',NULL,NULL,0),(78,76,101,0,'7369_5#4','7369_5#4',NULL,NULL,1,0,0,'pass',0,'no_qc','no_qc','unchecked',NULL,1,NULL,'2012-05-02 12:44:08',NULL,NULL,1),(79,79,0,0,'7369_5#3','7369_5_3',NULL,NULL,NULL,NULL,NULL,'pending',0,'no_qc','no_qc','unchecked',NULL,NULL,NULL,'2012-05-02 12:44:08',NULL,NULL,0),(80,79,105,0,'7369_5#3','7369_5_3',NULL,NULL,NULL,NULL,NULL,'pending',0,'no_qc','no_qc','unchecked',NULL,NULL,NULL,'2012-05-02 12:44:08',NULL,NULL,0),(81,79,105,0,'7369_5#3','7369_5#3',NULL,NULL,1,0,0,'pass',0,'no_qc','no_qc','unchecked',NULL,1,NULL,'2012-05-02 12:44:08',NULL,NULL,1),(82,82,0,0,'7369_5#2','7369_5_2',NULL,NULL,NULL,NULL,NULL,'pending',0,'no_qc','no_qc','unchecked',NULL,NULL,NULL,'2012-05-02 12:44:08',NULL,NULL,0),(83,82,109,0,'7369_5#2','7369_5_2',NULL,NULL,NULL,NULL,NULL,'pending',0,'no_qc','no_qc','unchecked',NULL,NULL,NULL,'2012-05-02 12:44:08',NULL,NULL,0),(84,82,109,0,'7369_5#2','7369_5#2',NULL,NULL,1,0,0,'pass',0,'no_qc','no_qc','unchecked',NULL,1,NULL,'2012-05-02 12:44:08',NULL,NULL,1),(85,85,0,0,'7369_5#1','7369_5_1',NULL,NULL,NULL,NULL,NULL,'pending',0,'no_qc','no_qc','unchecked',NULL,NULL,NULL,'2012-05-02 12:44:08',NULL,NULL,0),(86,85,113,0,'7369_5#1','7369_5_1',NULL,NULL,NULL,NULL,NULL,'pending',0,'no_qc','no_qc','unchecked',NULL,NULL,NULL,'2012-05-02 12:44:08',NULL,NULL,0),(87,85,113,0,'7369_5#1','7369_5#1',NULL,NULL,1,0,0,'pass',0,'no_qc','no_qc','unchecked',NULL,1,NULL,'2012-05-02 12:44:08',NULL,NULL,1);
/*!40000 ALTER TABLE `lane` ENABLE KEYS */;
UNLOCK TABLES;

--
-- Temporary table structure for view `latest_file`
--

DROP TABLE IF EXISTS `latest_file`;
/*!50001 DROP VIEW IF EXISTS `latest_file`*/;
/*!50001 CREATE TABLE `latest_file` (
  `row_id` int(10) unsigned,
  `file_id` mediumint(8) unsigned,
  `lane_id` mediumint(8) unsigned,
  `name` varchar(255),
  `hierarchy_name` varchar(255),
  `processed` int(10),
  `type` tinyint(4),
  `readlen` smallint(5) unsigned,
  `raw_reads` bigint(20) unsigned,
  `raw_bases` bigint(20) unsigned,
  `mean_q` float unsigned,
  `md5` varchar(40),
  `note_id` mediumint(8) unsigned,
  `changed` datetime,
  `latest` tinyint(1)
) */;

--
-- Temporary table structure for view `latest_lane`
--

DROP TABLE IF EXISTS `latest_lane`;
/*!50001 DROP VIEW IF EXISTS `latest_lane`*/;
/*!50001 CREATE TABLE `latest_lane` (
  `row_id` int(10) unsigned,
  `lane_id` mediumint(8) unsigned,
  `library_id` smallint(5) unsigned,
  `seq_request_id` mediumint(8) unsigned,
  `name` varchar(255),
  `hierarchy_name` varchar(255),
  `acc` varchar(40),
  `readlen` smallint(5) unsigned,
  `paired` tinyint(1),
  `raw_reads` bigint(20) unsigned,
  `raw_bases` bigint(20) unsigned,
  `npg_qc_status` enum('pending','pass','fail','-'),
  `processed` int(10),
  `auto_qc_status` enum('no_qc','passed','failed'),
  `qc_status` enum('no_qc','pending','passed','failed','gt_pending','investigate'),
  `gt_status` enum('unchecked','confirmed','wrong','unconfirmed','candidate','unknown','swapped'),
  `submission_id` smallint(5) unsigned,
  `withdrawn` tinyint(1),
  `note_id` mediumint(8) unsigned,
  `changed` datetime,
  `run_date` datetime,
  `storage_path` varchar(255),
  `latest` tinyint(1)
) */;

--
-- Temporary table structure for view `latest_library`
--

DROP TABLE IF EXISTS `latest_library`;
/*!50001 DROP VIEW IF EXISTS `latest_library`*/;
/*!50001 CREATE TABLE `latest_library` (
  `row_id` int(10) unsigned,
  `library_id` smallint(5) unsigned,
  `library_request_id` mediumint(8) unsigned,
  `sample_id` smallint(5) unsigned,
  `ssid` mediumint(8) unsigned,
  `name` varchar(255),
  `hierarchy_name` varchar(255),
  `prep_status` enum('unknown','pending','started','passed','failed','cancelled','hold'),
  `auto_qc_status` enum('no_qc','passed','failed'),
  `qc_status` enum('no_qc','pending','passed','failed'),
  `fragment_size_from` mediumint(8) unsigned,
  `fragment_size_to` mediumint(8) unsigned,
  `library_type_id` smallint(5) unsigned,
  `library_tag` smallint(5) unsigned,
  `library_tag_group` smallint(5) unsigned,
  `library_tag_sequence` varchar(1024),
  `seq_centre_id` smallint(5) unsigned,
  `seq_tech_id` smallint(5) unsigned,
  `open` tinyint(1),
  `note_id` mediumint(8) unsigned,
  `changed` datetime,
  `latest` tinyint(1)
) */;

--
-- Temporary table structure for view `latest_library_request`
--

DROP TABLE IF EXISTS `latest_library_request`;
/*!50001 DROP VIEW IF EXISTS `latest_library_request`*/;
/*!50001 CREATE TABLE `latest_library_request` (
  `row_id` int(10) unsigned,
  `library_request_id` mediumint(8) unsigned,
  `sample_id` smallint(5) unsigned,
  `ssid` mediumint(8) unsigned,
  `prep_status` enum('unknown','pending','started','passed','failed','cancelled','hold'),
  `note_id` mediumint(8) unsigned,
  `changed` datetime,
  `latest` tinyint(1)
) */;

--
-- Temporary table structure for view `latest_mapstats`
--

DROP TABLE IF EXISTS `latest_mapstats`;
/*!50001 DROP VIEW IF EXISTS `latest_mapstats`*/;
/*!50001 CREATE TABLE `latest_mapstats` (
  `row_id` int(10) unsigned,
  `mapstats_id` mediumint(8) unsigned,
  `lane_id` mediumint(8) unsigned,
  `mapper_id` smallint(5) unsigned,
  `assembly_id` smallint(5) unsigned,
  `raw_reads` bigint(20) unsigned,
  `raw_bases` bigint(20) unsigned,
  `clip_bases` bigint(20) unsigned,
  `reads_mapped` bigint(20) unsigned,
  `reads_paired` bigint(20) unsigned,
  `bases_mapped` bigint(20) unsigned,
  `rmdup_reads_mapped` bigint(20) unsigned,
  `rmdup_bases_mapped` bigint(20) unsigned,
  `adapter_reads` bigint(20) unsigned,
  `error_rate` float unsigned,
  `mean_insert` float unsigned,
  `sd_insert` float unsigned,
  `gt_expected` varchar(40),
  `gt_found` varchar(40),
  `gt_ratio` float unsigned,
  `note_id` mediumint(8) unsigned,
  `changed` datetime,
  `latest` tinyint(1),
  `bait_near_bases_mapped` bigint(20) unsigned,
  `target_near_bases_mapped` bigint(20) unsigned,
  `bait_bases_mapped` bigint(20) unsigned,
  `mean_bait_coverage` float unsigned,
  `bait_coverage_sd` float unsigned,
  `off_bait_bases` bigint(20) unsigned,
  `reads_on_bait` bigint(20) unsigned,
  `reads_on_bait_near` bigint(20) unsigned,
  `reads_on_target` bigint(20) unsigned,
  `reads_on_target_near` bigint(20) unsigned,
  `target_bases_mapped` bigint(20) unsigned,
  `mean_target_coverage` float unsigned,
  `target_coverage_sd` float unsigned,
  `target_bases_1X` float unsigned,
  `target_bases_2X` float unsigned,
  `target_bases_5X` float unsigned,
  `target_bases_10X` float unsigned,
  `target_bases_20X` float unsigned,
  `target_bases_50X` float unsigned,
  `target_bases_100X` float unsigned,
  `exome_design_id` smallint(5) unsigned,
  `percentage_reads_with_transposon` float unsigned,
  `is_qc` tinyint(1),
  `prefix` varchar(40)
) */;

--
-- Temporary table structure for view `latest_project`
--

DROP TABLE IF EXISTS `latest_project`;
/*!50001 DROP VIEW IF EXISTS `latest_project`*/;
/*!50001 CREATE TABLE `latest_project` (
  `row_id` int(10) unsigned,
  `project_id` smallint(5) unsigned,
  `ssid` mediumint(8) unsigned,
  `name` varchar(255),
  `hierarchy_name` varchar(255),
  `study_id` smallint(5),
  `note_id` mediumint(8) unsigned,
  `changed` datetime,
  `latest` tinyint(1)
) */;

--
-- Temporary table structure for view `latest_sample`
--

DROP TABLE IF EXISTS `latest_sample`;
/*!50001 DROP VIEW IF EXISTS `latest_sample`*/;
/*!50001 CREATE TABLE `latest_sample` (
  `row_id` int(10) unsigned,
  `sample_id` smallint(5) unsigned,
  `project_id` smallint(5) unsigned,
  `ssid` mediumint(8) unsigned,
  `name` varchar(40),
  `hierarchy_name` varchar(40),
  `individual_id` smallint(5) unsigned,
  `note_id` mediumint(8) unsigned,
  `changed` datetime,
  `latest` tinyint(1)
) */;

--
-- Temporary table structure for view `latest_seq_request`
--

DROP TABLE IF EXISTS `latest_seq_request`;
/*!50001 DROP VIEW IF EXISTS `latest_seq_request`*/;
/*!50001 CREATE TABLE `latest_seq_request` (
  `row_id` int(10) unsigned,
  `seq_request_id` mediumint(8) unsigned,
  `library_id` smallint(5) unsigned,
  `multiplex_pool_id` smallint(5) unsigned,
  `ssid` mediumint(8) unsigned,
  `seq_type` enum('Single ended sequencing','Paired end sequencing','HiSeq Paired end sequencing','MiSeq sequencing','Single ended hi seq sequencing'),
  `seq_status` enum('unknown','pending','started','passed','failed','cancelled','hold'),
  `note_id` mediumint(8) unsigned,
  `changed` datetime,
  `latest` tinyint(1)
) */;

--
-- Table structure for table `library`
--

DROP TABLE IF EXISTS `library`;
SET @saved_cs_client     = @@character_set_client;
SET character_set_client = utf8;
CREATE TABLE `library` (
  `row_id` int(10) unsigned NOT NULL auto_increment,
  `library_id` smallint(5) unsigned NOT NULL default '0',
  `library_request_id` mediumint(8) unsigned NOT NULL default '0',
  `sample_id` smallint(5) unsigned NOT NULL default '0',
  `ssid` mediumint(8) unsigned default NULL,
  `name` varchar(255) NOT NULL default '',
  `hierarchy_name` varchar(255) NOT NULL default '',
  `prep_status` enum('unknown','pending','started','passed','failed','cancelled','hold') default 'unknown',
  `auto_qc_status` enum('no_qc','passed','failed') default 'no_qc',
  `qc_status` enum('no_qc','pending','passed','failed') default 'no_qc',
  `fragment_size_from` mediumint(8) unsigned default NULL,
  `fragment_size_to` mediumint(8) unsigned default NULL,
  `library_type_id` smallint(5) unsigned default NULL,
  `library_tag` smallint(5) unsigned default NULL,
  `library_tag_group` smallint(5) unsigned default NULL,
  `library_tag_sequence` varchar(1024) default NULL,
  `seq_centre_id` smallint(5) unsigned default NULL,
  `seq_tech_id` smallint(5) unsigned default NULL,
  `open` tinyint(1) default '1',
  `note_id` mediumint(8) unsigned default NULL,
  `changed` datetime NOT NULL default '0000-00-00 00:00:00',
  `latest` tinyint(1) default '0',
  PRIMARY KEY  (`row_id`),
  KEY `ssid` (`ssid`),
  KEY `name` (`name`),
  KEY `hierarchy_name` (`hierarchy_name`),
  KEY `sample_id` (`sample_id`),
  KEY `library_id` (`library_id`)
) ENGINE=InnoDB DEFAULT CHARSET=latin1;
SET character_set_client = @saved_cs_client;

--
-- Dumping data for table `library`
--

LOCK TABLES `library` WRITE;
/*!40000 ALTER TABLE `library` DISABLE KEYS */;
INSERT INTO `library` VALUES (1,1,0,0,NULL,'4103636','4103636','unknown','no_qc','no_qc',NULL,NULL,NULL,NULL,NULL,NULL,NULL,NULL,1,NULL,'2012-05-02 12:44:06',0),(2,1,0,1,NULL,'4103636','4103636','unknown','no_qc','no_qc',NULL,NULL,NULL,NULL,NULL,NULL,NULL,NULL,1,NULL,'2012-05-02 12:44:06',0),(3,1,0,1,4103636,'4103636','4103636','unknown','no_qc','no_qc',NULL,NULL,NULL,NULL,NULL,NULL,NULL,NULL,1,NULL,'2012-05-02 12:44:06',0),(4,1,0,1,4103636,'4103636','4103636','unknown','no_qc','no_qc',313,313,NULL,NULL,NULL,NULL,1,1,1,NULL,'2012-05-02 12:44:06',1),(5,5,0,0,NULL,'4103648','4103648','unknown','no_qc','no_qc',NULL,NULL,NULL,NULL,NULL,NULL,NULL,NULL,1,NULL,'2012-05-02 12:44:06',0),(6,5,0,4,NULL,'4103648','4103648','unknown','no_qc','no_qc',NULL,NULL,NULL,NULL,NULL,NULL,NULL,NULL,1,NULL,'2012-05-02 12:44:06',0),(7,5,0,4,4103648,'4103648','4103648','unknown','no_qc','no_qc',NULL,NULL,NULL,NULL,NULL,NULL,NULL,NULL,1,NULL,'2012-05-02 12:44:06',0),(8,5,0,4,4103648,'4103648','4103648','unknown','no_qc','no_qc',314,314,NULL,NULL,NULL,NULL,1,1,1,NULL,'2012-05-02 12:44:06',1),(9,9,0,0,NULL,'4103660','4103660','unknown','no_qc','no_qc',NULL,NULL,NULL,NULL,NULL,NULL,NULL,NULL,1,NULL,'2012-05-02 12:44:06',0),(10,9,0,7,NULL,'4103660','4103660','unknown','no_qc','no_qc',NULL,NULL,NULL,NULL,NULL,NULL,NULL,NULL,1,NULL,'2012-05-02 12:44:06',0),(11,9,0,7,4103660,'4103660','4103660','unknown','no_qc','no_qc',NULL,NULL,NULL,NULL,NULL,NULL,NULL,NULL,1,NULL,'2012-05-02 12:44:06',0),(12,9,0,7,4103660,'4103660','4103660','unknown','no_qc','no_qc',329,329,NULL,NULL,NULL,NULL,1,1,1,NULL,'2012-05-02 12:44:06',1),(13,13,0,0,NULL,'4103672','4103672','unknown','no_qc','no_qc',NULL,NULL,NULL,NULL,NULL,NULL,NULL,NULL,1,NULL,'2012-05-02 12:44:06',0),(14,13,0,10,NULL,'4103672','4103672','unknown','no_qc','no_qc',NULL,NULL,NULL,NULL,NULL,NULL,NULL,NULL,1,NULL,'2012-05-02 12:44:06',0),(15,13,0,10,4103672,'4103672','4103672','unknown','no_qc','no_qc',NULL,NULL,NULL,NULL,NULL,NULL,NULL,NULL,1,NULL,'2012-05-02 12:44:06',0),(16,13,0,10,4103672,'4103672','4103672','unknown','no_qc','no_qc',332,332,NULL,NULL,NULL,NULL,1,1,1,NULL,'2012-05-02 12:44:06',1),(17,17,0,0,NULL,'4103684','4103684','unknown','no_qc','no_qc',NULL,NULL,NULL,NULL,NULL,NULL,NULL,NULL,1,NULL,'2012-05-02 12:44:06',0),(18,17,0,13,NULL,'4103684','4103684','unknown','no_qc','no_qc',NULL,NULL,NULL,NULL,NULL,NULL,NULL,NULL,1,NULL,'2012-05-02 12:44:06',0),(19,17,0,13,4103684,'4103684','4103684','unknown','no_qc','no_qc',NULL,NULL,NULL,NULL,NULL,NULL,NULL,NULL,1,NULL,'2012-05-02 12:44:06',0),(20,17,0,13,4103684,'4103684','4103684','unknown','no_qc','no_qc',320,320,NULL,NULL,NULL,NULL,1,1,1,NULL,'2012-05-02 12:44:06',1),(21,21,0,0,NULL,'4103696','4103696','unknown','no_qc','no_qc',NULL,NULL,NULL,NULL,NULL,NULL,NULL,NULL,1,NULL,'2012-05-02 12:44:06',0),(22,21,0,16,NULL,'4103696','4103696','unknown','no_qc','no_qc',NULL,NULL,NULL,NULL,NULL,NULL,NULL,NULL,1,NULL,'2012-05-02 12:44:06',0),(23,21,0,16,4103696,'4103696','4103696','unknown','no_qc','no_qc',NULL,NULL,NULL,NULL,NULL,NULL,NULL,NULL,1,NULL,'2012-05-02 12:44:06',0),(24,21,0,16,4103696,'4103696','4103696','unknown','no_qc','no_qc',335,335,NULL,NULL,NULL,NULL,1,1,1,NULL,'2012-05-02 12:44:06',1),(25,25,0,0,NULL,'4103708','4103708','unknown','no_qc','no_qc',NULL,NULL,NULL,NULL,NULL,NULL,NULL,NULL,1,NULL,'2012-05-02 12:44:07',0),(26,25,0,19,NULL,'4103708','4103708','unknown','no_qc','no_qc',NULL,NULL,NULL,NULL,NULL,NULL,NULL,NULL,1,NULL,'2012-05-02 12:44:07',0),(27,25,0,19,4103708,'4103708','4103708','unknown','no_qc','no_qc',NULL,NULL,NULL,NULL,NULL,NULL,NULL,NULL,1,NULL,'2012-05-02 12:44:07',0),(28,25,0,19,4103708,'4103708','4103708','unknown','no_qc','no_qc',320,320,NULL,NULL,NULL,NULL,1,1,1,NULL,'2012-05-02 12:44:07',1),(29,29,0,0,NULL,'4103625','4103625','unknown','no_qc','no_qc',NULL,NULL,NULL,NULL,NULL,NULL,NULL,NULL,1,NULL,'2012-05-02 12:44:07',0),(30,29,0,22,NULL,'4103625','4103625','unknown','no_qc','no_qc',NULL,NULL,NULL,NULL,NULL,NULL,NULL,NULL,1,NULL,'2012-05-02 12:44:07',0),(31,29,0,22,4103625,'4103625','4103625','unknown','no_qc','no_qc',NULL,NULL,NULL,NULL,NULL,NULL,NULL,NULL,1,NULL,'2012-05-02 12:44:07',0),(32,29,0,22,4103625,'4103625','4103625','unknown','no_qc','no_qc',340,340,NULL,NULL,NULL,NULL,1,1,1,NULL,'2012-05-02 12:44:07',1),(33,33,0,0,NULL,'4103637','4103637','unknown','no_qc','no_qc',NULL,NULL,NULL,NULL,NULL,NULL,NULL,NULL,1,NULL,'2012-05-02 12:44:07',0),(34,33,0,25,NULL,'4103637','4103637','unknown','no_qc','no_qc',NULL,NULL,NULL,NULL,NULL,NULL,NULL,NULL,1,NULL,'2012-05-02 12:44:07',0),(35,33,0,25,4103637,'4103637','4103637','unknown','no_qc','no_qc',NULL,NULL,NULL,NULL,NULL,NULL,NULL,NULL,1,NULL,'2012-05-02 12:44:07',0),(36,33,0,25,4103637,'4103637','4103637','unknown','no_qc','no_qc',312,312,NULL,NULL,NULL,NULL,1,1,1,NULL,'2012-05-02 12:44:07',1),(37,37,0,0,NULL,'4103649','4103649','unknown','no_qc','no_qc',NULL,NULL,NULL,NULL,NULL,NULL,NULL,NULL,1,NULL,'2012-05-02 12:44:07',0),(38,37,0,28,NULL,'4103649','4103649','unknown','no_qc','no_qc',NULL,NULL,NULL,NULL,NULL,NULL,NULL,NULL,1,NULL,'2012-05-02 12:44:07',0),(39,37,0,28,4103649,'4103649','4103649','unknown','no_qc','no_qc',NULL,NULL,NULL,NULL,NULL,NULL,NULL,NULL,1,NULL,'2012-05-02 12:44:07',0),(40,37,0,28,4103649,'4103649','4103649','unknown','no_qc','no_qc',325,325,NULL,NULL,NULL,NULL,1,1,1,NULL,'2012-05-02 12:44:07',1),(41,41,0,0,NULL,'4103661','4103661','unknown','no_qc','no_qc',NULL,NULL,NULL,NULL,NULL,NULL,NULL,NULL,1,NULL,'2012-05-02 12:44:07',0),(42,41,0,31,NULL,'4103661','4103661','unknown','no_qc','no_qc',NULL,NULL,NULL,NULL,NULL,NULL,NULL,NULL,1,NULL,'2012-05-02 12:44:07',0),(43,41,0,31,4103661,'4103661','4103661','unknown','no_qc','no_qc',NULL,NULL,NULL,NULL,NULL,NULL,NULL,NULL,1,NULL,'2012-05-02 12:44:07',0),(44,41,0,31,4103661,'4103661','4103661','unknown','no_qc','no_qc',323,323,NULL,NULL,NULL,NULL,1,1,1,NULL,'2012-05-02 12:44:07',1),(45,45,0,0,NULL,'4103673','4103673','unknown','no_qc','no_qc',NULL,NULL,NULL,NULL,NULL,NULL,NULL,NULL,1,NULL,'2012-05-02 12:44:07',0),(46,45,0,34,NULL,'4103673','4103673','unknown','no_qc','no_qc',NULL,NULL,NULL,NULL,NULL,NULL,NULL,NULL,1,NULL,'2012-05-02 12:44:07',0),(47,45,0,34,4103673,'4103673','4103673','unknown','no_qc','no_qc',NULL,NULL,NULL,NULL,NULL,NULL,NULL,NULL,1,NULL,'2012-05-02 12:44:07',0),(48,45,0,34,4103673,'4103673','4103673','unknown','no_qc','no_qc',328,328,NULL,NULL,NULL,NULL,1,1,1,NULL,'2012-05-02 12:44:07',1),(49,49,0,0,NULL,'4103697','4103697','unknown','no_qc','no_qc',NULL,NULL,NULL,NULL,NULL,NULL,NULL,NULL,1,NULL,'2012-05-02 12:44:07',0),(50,49,0,37,NULL,'4103697','4103697','unknown','no_qc','no_qc',NULL,NULL,NULL,NULL,NULL,NULL,NULL,NULL,1,NULL,'2012-05-02 12:44:07',0),(51,49,0,37,4103697,'4103697','4103697','unknown','no_qc','no_qc',NULL,NULL,NULL,NULL,NULL,NULL,NULL,NULL,1,NULL,'2012-05-02 12:44:07',0),(52,49,0,37,4103697,'4103697','4103697','unknown','no_qc','no_qc',316,316,NULL,NULL,NULL,NULL,1,1,1,NULL,'2012-05-02 12:44:07',1),(53,53,0,0,NULL,'4103709','4103709','unknown','no_qc','no_qc',NULL,NULL,NULL,NULL,NULL,NULL,NULL,NULL,1,NULL,'2012-05-02 12:44:07',0),(54,53,0,40,NULL,'4103709','4103709','unknown','no_qc','no_qc',NULL,NULL,NULL,NULL,NULL,NULL,NULL,NULL,1,NULL,'2012-05-02 12:44:07',0),(55,53,0,40,4103709,'4103709','4103709','unknown','no_qc','no_qc',NULL,NULL,NULL,NULL,NULL,NULL,NULL,NULL,1,NULL,'2012-05-02 12:44:07',0),(56,53,0,40,4103709,'4103709','4103709','unknown','no_qc','no_qc',314,314,NULL,NULL,NULL,NULL,1,1,1,NULL,'2012-05-02 12:44:07',1),(57,57,0,0,NULL,'4103626','4103626','unknown','no_qc','no_qc',NULL,NULL,NULL,NULL,NULL,NULL,NULL,NULL,1,NULL,'2012-05-02 12:44:07',0),(58,57,0,43,NULL,'4103626','4103626','unknown','no_qc','no_qc',NULL,NULL,NULL,NULL,NULL,NULL,NULL,NULL,1,NULL,'2012-05-02 12:44:07',0),(59,57,0,43,4103626,'4103626','4103626','unknown','no_qc','no_qc',NULL,NULL,NULL,NULL,NULL,NULL,NULL,NULL,1,NULL,'2012-05-02 12:44:07',0),(60,57,0,43,4103626,'4103626','4103626','unknown','no_qc','no_qc',315,315,NULL,NULL,NULL,NULL,1,1,1,NULL,'2012-05-02 12:44:07',1),(61,61,0,0,NULL,'4103638','4103638','unknown','no_qc','no_qc',NULL,NULL,NULL,NULL,NULL,NULL,NULL,NULL,1,NULL,'2012-05-02 12:44:07',0),(62,61,0,46,NULL,'4103638','4103638','unknown','no_qc','no_qc',NULL,NULL,NULL,NULL,NULL,NULL,NULL,NULL,1,NULL,'2012-05-02 12:44:07',0),(63,61,0,46,4103638,'4103638','4103638','unknown','no_qc','no_qc',NULL,NULL,NULL,NULL,NULL,NULL,NULL,NULL,1,NULL,'2012-05-02 12:44:07',0),(64,61,0,46,4103638,'4103638','4103638','unknown','no_qc','no_qc',328,328,NULL,NULL,NULL,NULL,1,1,1,NULL,'2012-05-02 12:44:07',1),(65,65,0,0,NULL,'4103650','4103650','unknown','no_qc','no_qc',NULL,NULL,NULL,NULL,NULL,NULL,NULL,NULL,1,NULL,'2012-05-02 12:44:08',0),(66,65,0,49,NULL,'4103650','4103650','unknown','no_qc','no_qc',NULL,NULL,NULL,NULL,NULL,NULL,NULL,NULL,1,NULL,'2012-05-02 12:44:08',0),(67,65,0,49,4103650,'4103650','4103650','unknown','no_qc','no_qc',NULL,NULL,NULL,NULL,NULL,NULL,NULL,NULL,1,NULL,'2012-05-02 12:44:08',0),(68,65,0,49,4103650,'4103650','4103650','unknown','no_qc','no_qc',330,330,NULL,NULL,NULL,NULL,1,1,1,NULL,'2012-05-02 12:44:08',1),(69,69,0,0,NULL,'4103662','4103662','unknown','no_qc','no_qc',NULL,NULL,NULL,NULL,NULL,NULL,NULL,NULL,1,NULL,'2012-05-02 12:44:08',0),(70,69,0,52,NULL,'4103662','4103662','unknown','no_qc','no_qc',NULL,NULL,NULL,NULL,NULL,NULL,NULL,NULL,1,NULL,'2012-05-02 12:44:08',0),(71,69,0,52,4103662,'4103662','4103662','unknown','no_qc','no_qc',NULL,NULL,NULL,NULL,NULL,NULL,NULL,NULL,1,NULL,'2012-05-02 12:44:08',0),(72,69,0,52,4103662,'4103662','4103662','unknown','no_qc','no_qc',326,326,NULL,NULL,NULL,NULL,1,1,1,NULL,'2012-05-02 12:44:08',1),(73,73,0,0,NULL,'4103674','4103674','unknown','no_qc','no_qc',NULL,NULL,NULL,NULL,NULL,NULL,NULL,NULL,1,NULL,'2012-05-02 12:44:08',0),(74,73,0,55,NULL,'4103674','4103674','unknown','no_qc','no_qc',NULL,NULL,NULL,NULL,NULL,NULL,NULL,NULL,1,NULL,'2012-05-02 12:44:08',0),(75,73,0,55,4103674,'4103674','4103674','unknown','no_qc','no_qc',NULL,NULL,NULL,NULL,NULL,NULL,NULL,NULL,1,NULL,'2012-05-02 12:44:08',0),(76,73,0,55,4103674,'4103674','4103674','unknown','no_qc','no_qc',329,329,NULL,NULL,NULL,NULL,1,1,1,NULL,'2012-05-02 12:44:08',1),(77,77,0,0,NULL,'4103686','4103686','unknown','no_qc','no_qc',NULL,NULL,NULL,NULL,NULL,NULL,NULL,NULL,1,NULL,'2012-05-02 12:44:08',0),(78,77,0,58,NULL,'4103686','4103686','unknown','no_qc','no_qc',NULL,NULL,NULL,NULL,NULL,NULL,NULL,NULL,1,NULL,'2012-05-02 12:44:08',0),(79,77,0,58,4103686,'4103686','4103686','unknown','no_qc','no_qc',NULL,NULL,NULL,NULL,NULL,NULL,NULL,NULL,1,NULL,'2012-05-02 12:44:08',0),(80,77,0,58,4103686,'4103686','4103686','unknown','no_qc','no_qc',323,323,NULL,NULL,NULL,NULL,1,1,1,NULL,'2012-05-02 12:44:08',1),(81,81,0,0,NULL,'4103710','4103710','unknown','no_qc','no_qc',NULL,NULL,NULL,NULL,NULL,NULL,NULL,NULL,1,NULL,'2012-05-02 12:44:08',0),(82,81,0,61,NULL,'4103710','4103710','unknown','no_qc','no_qc',NULL,NULL,NULL,NULL,NULL,NULL,NULL,NULL,1,NULL,'2012-05-02 12:44:08',0),(83,81,0,61,4103710,'4103710','4103710','unknown','no_qc','no_qc',NULL,NULL,NULL,NULL,NULL,NULL,NULL,NULL,1,NULL,'2012-05-02 12:44:08',0),(84,81,0,61,4103710,'4103710','4103710','unknown','no_qc','no_qc',309,309,NULL,NULL,NULL,NULL,1,1,1,NULL,'2012-05-02 12:44:08',1),(85,85,0,0,NULL,'4103627','4103627','unknown','no_qc','no_qc',NULL,NULL,NULL,NULL,NULL,NULL,NULL,NULL,1,NULL,'2012-05-02 12:44:08',0),(86,85,0,64,NULL,'4103627','4103627','unknown','no_qc','no_qc',NULL,NULL,NULL,NULL,NULL,NULL,NULL,NULL,1,NULL,'2012-05-02 12:44:08',0),(87,85,0,64,4103627,'4103627','4103627','unknown','no_qc','no_qc',NULL,NULL,NULL,NULL,NULL,NULL,NULL,NULL,1,NULL,'2012-05-02 12:44:08',0),(88,85,0,64,4103627,'4103627','4103627','unknown','no_qc','no_qc',313,313,NULL,NULL,NULL,NULL,1,1,1,NULL,'2012-05-02 12:44:08',1),(89,89,0,0,NULL,'4103639','4103639','unknown','no_qc','no_qc',NULL,NULL,NULL,NULL,NULL,NULL,NULL,NULL,1,NULL,'2012-05-02 12:44:08',0),(90,89,0,67,NULL,'4103639','4103639','unknown','no_qc','no_qc',NULL,NULL,NULL,NULL,NULL,NULL,NULL,NULL,1,NULL,'2012-05-02 12:44:08',0),(91,89,0,67,4103639,'4103639','4103639','unknown','no_qc','no_qc',NULL,NULL,NULL,NULL,NULL,NULL,NULL,NULL,1,NULL,'2012-05-02 12:44:08',0),(92,89,0,67,4103639,'4103639','4103639','unknown','no_qc','no_qc',309,309,NULL,NULL,NULL,NULL,1,1,1,NULL,'2012-05-02 12:44:08',1),(93,93,0,0,NULL,'4103651','4103651','unknown','no_qc','no_qc',NULL,NULL,NULL,NULL,NULL,NULL,NULL,NULL,1,NULL,'2012-05-02 12:44:08',0),(94,93,0,70,NULL,'4103651','4103651','unknown','no_qc','no_qc',NULL,NULL,NULL,NULL,NULL,NULL,NULL,NULL,1,NULL,'2012-05-02 12:44:08',0),(95,93,0,70,4103651,'4103651','4103651','unknown','no_qc','no_qc',NULL,NULL,NULL,NULL,NULL,NULL,NULL,NULL,1,NULL,'2012-05-02 12:44:08',0),(96,93,0,70,4103651,'4103651','4103651','unknown','no_qc','no_qc',332,332,NULL,NULL,NULL,NULL,1,1,1,NULL,'2012-05-02 12:44:08',1),(97,97,0,0,NULL,'4103663','4103663','unknown','no_qc','no_qc',NULL,NULL,NULL,NULL,NULL,NULL,NULL,NULL,1,NULL,'2012-05-02 12:44:08',0),(98,97,0,73,NULL,'4103663','4103663','unknown','no_qc','no_qc',NULL,NULL,NULL,NULL,NULL,NULL,NULL,NULL,1,NULL,'2012-05-02 12:44:08',0),(99,97,0,73,4103663,'4103663','4103663','unknown','no_qc','no_qc',NULL,NULL,NULL,NULL,NULL,NULL,NULL,NULL,1,NULL,'2012-05-02 12:44:08',0),(100,97,0,73,4103663,'4103663','4103663','unknown','no_qc','no_qc',319,319,NULL,NULL,NULL,NULL,1,1,1,NULL,'2012-05-02 12:44:08',1),(101,101,0,0,NULL,'4103675','4103675','unknown','no_qc','no_qc',NULL,NULL,NULL,NULL,NULL,NULL,NULL,NULL,1,NULL,'2012-05-02 12:44:08',0),(102,101,0,76,NULL,'4103675','4103675','unknown','no_qc','no_qc',NULL,NULL,NULL,NULL,NULL,NULL,NULL,NULL,1,NULL,'2012-05-02 12:44:08',0),(103,101,0,76,4103675,'4103675','4103675','unknown','no_qc','no_qc',NULL,NULL,NULL,NULL,NULL,NULL,NULL,NULL,1,NULL,'2012-05-02 12:44:08',0),(104,101,0,76,4103675,'4103675','4103675','unknown','no_qc','no_qc',317,317,NULL,NULL,NULL,NULL,1,1,1,NULL,'2012-05-02 12:44:08',1),(105,105,0,0,NULL,'4103687','4103687','unknown','no_qc','no_qc',NULL,NULL,NULL,NULL,NULL,NULL,NULL,NULL,1,NULL,'2012-05-02 12:44:08',0),(106,105,0,79,NULL,'4103687','4103687','unknown','no_qc','no_qc',NULL,NULL,NULL,NULL,NULL,NULL,NULL,NULL,1,NULL,'2012-05-02 12:44:08',0),(107,105,0,79,4103687,'4103687','4103687','unknown','no_qc','no_qc',NULL,NULL,NULL,NULL,NULL,NULL,NULL,NULL,1,NULL,'2012-05-02 12:44:08',0),(108,105,0,79,4103687,'4103687','4103687','unknown','no_qc','no_qc',319,319,NULL,NULL,NULL,NULL,1,1,1,NULL,'2012-05-02 12:44:08',1),(109,109,0,0,NULL,'4103699','4103699','unknown','no_qc','no_qc',NULL,NULL,NULL,NULL,NULL,NULL,NULL,NULL,1,NULL,'2012-05-02 12:44:08',0),(110,109,0,82,NULL,'4103699','4103699','unknown','no_qc','no_qc',NULL,NULL,NULL,NULL,NULL,NULL,NULL,NULL,1,NULL,'2012-05-02 12:44:08',0),(111,109,0,82,4103699,'4103699','4103699','unknown','no_qc','no_qc',NULL,NULL,NULL,NULL,NULL,NULL,NULL,NULL,1,NULL,'2012-05-02 12:44:08',0),(112,109,0,82,4103699,'4103699','4103699','unknown','no_qc','no_qc',317,317,NULL,NULL,NULL,NULL,1,1,1,NULL,'2012-05-02 12:44:08',1),(113,113,0,0,NULL,'4103711','4103711','unknown','no_qc','no_qc',NULL,NULL,NULL,NULL,NULL,NULL,NULL,NULL,1,NULL,'2012-05-02 12:44:08',0),(114,113,0,85,NULL,'4103711','4103711','unknown','no_qc','no_qc',NULL,NULL,NULL,NULL,NULL,NULL,NULL,NULL,1,NULL,'2012-05-02 12:44:08',0),(115,113,0,85,4103711,'4103711','4103711','unknown','no_qc','no_qc',NULL,NULL,NULL,NULL,NULL,NULL,NULL,NULL,1,NULL,'2012-05-02 12:44:08',0),(116,113,0,85,4103711,'4103711','4103711','unknown','no_qc','no_qc',317,317,NULL,NULL,NULL,NULL,1,1,1,NULL,'2012-05-02 12:44:08',1);
/*!40000 ALTER TABLE `library` ENABLE KEYS */;
UNLOCK TABLES;

--
-- Table structure for table `library_multiplex_pool`
--

DROP TABLE IF EXISTS `library_multiplex_pool`;
SET @saved_cs_client     = @@character_set_client;
SET character_set_client = utf8;
CREATE TABLE `library_multiplex_pool` (
  `library_multiplex_pool_id` mediumint(8) unsigned NOT NULL auto_increment,
  `multiplex_pool_id` smallint(5) unsigned NOT NULL default '0',
  `library_id` smallint(5) unsigned NOT NULL default '0',
  PRIMARY KEY  (`library_multiplex_pool_id`),
  KEY `library_multiplex_pool_id` (`library_multiplex_pool_id`)
) ENGINE=InnoDB DEFAULT CHARSET=latin1;
SET character_set_client = @saved_cs_client;

--
-- Dumping data for table `library_multiplex_pool`
--

LOCK TABLES `library_multiplex_pool` WRITE;
/*!40000 ALTER TABLE `library_multiplex_pool` DISABLE KEYS */;
/*!40000 ALTER TABLE `library_multiplex_pool` ENABLE KEYS */;
UNLOCK TABLES;

--
-- Table structure for table `library_request`
--

DROP TABLE IF EXISTS `library_request`;
SET @saved_cs_client     = @@character_set_client;
SET character_set_client = utf8;
CREATE TABLE `library_request` (
  `row_id` int(10) unsigned NOT NULL auto_increment,
  `library_request_id` mediumint(8) unsigned NOT NULL default '0',
  `sample_id` smallint(5) unsigned NOT NULL default '0',
  `ssid` mediumint(8) unsigned default NULL,
  `prep_status` enum('unknown','pending','started','passed','failed','cancelled','hold') default 'unknown',
  `note_id` mediumint(8) unsigned default NULL,
  `changed` datetime NOT NULL default '0000-00-00 00:00:00',
  `latest` tinyint(1) default '0',
  PRIMARY KEY  (`row_id`),
  KEY `library_request_id` (`library_request_id`),
  KEY `ssid` (`ssid`)
) ENGINE=InnoDB DEFAULT CHARSET=latin1;
SET character_set_client = @saved_cs_client;

--
-- Dumping data for table `library_request`
--

LOCK TABLES `library_request` WRITE;
/*!40000 ALTER TABLE `library_request` DISABLE KEYS */;
/*!40000 ALTER TABLE `library_request` ENABLE KEYS */;
UNLOCK TABLES;

--
-- Table structure for table `library_type`
--

DROP TABLE IF EXISTS `library_type`;
SET @saved_cs_client     = @@character_set_client;
SET character_set_client = utf8;
CREATE TABLE `library_type` (
  `library_type_id` smallint(5) unsigned NOT NULL auto_increment,
  `name` varchar(40) NOT NULL default '',
  PRIMARY KEY  (`library_type_id`)
) ENGINE=InnoDB DEFAULT CHARSET=latin1;
SET character_set_client = @saved_cs_client;

--
-- Dumping data for table `library_type`
--

LOCK TABLES `library_type` WRITE;
/*!40000 ALTER TABLE `library_type` DISABLE KEYS */;
/*!40000 ALTER TABLE `library_type` ENABLE KEYS */;
UNLOCK TABLES;

--
-- Table structure for table `mapper`
--

DROP TABLE IF EXISTS `mapper`;
SET @saved_cs_client     = @@character_set_client;
SET character_set_client = utf8;
CREATE TABLE `mapper` (
  `mapper_id` smallint(5) unsigned NOT NULL auto_increment,
  `name` varchar(40) NOT NULL default '',
  `version` varchar(40) NOT NULL default '0',
  PRIMARY KEY  (`mapper_id`),
  UNIQUE KEY `name_v` (`name`,`version`)
) ENGINE=InnoDB DEFAULT CHARSET=latin1;
SET character_set_client = @saved_cs_client;

--
-- Dumping data for table `mapper`
--

LOCK TABLES `mapper` WRITE;
/*!40000 ALTER TABLE `mapper` DISABLE KEYS */;
/*!40000 ALTER TABLE `mapper` ENABLE KEYS */;
UNLOCK TABLES;

--
-- Table structure for table `mapstats`
--

DROP TABLE IF EXISTS `mapstats`;
SET @saved_cs_client     = @@character_set_client;
SET character_set_client = utf8;
CREATE TABLE `mapstats` (
  `row_id` int(10) unsigned NOT NULL auto_increment,
  `mapstats_id` mediumint(8) unsigned NOT NULL default '0',
  `lane_id` mediumint(8) unsigned NOT NULL default '0',
  `mapper_id` smallint(5) unsigned default NULL,
  `assembly_id` smallint(5) unsigned default NULL,
  `raw_reads` bigint(20) unsigned default NULL,
  `raw_bases` bigint(20) unsigned default NULL,
  `clip_bases` bigint(20) unsigned default NULL,
  `reads_mapped` bigint(20) unsigned default NULL,
  `reads_paired` bigint(20) unsigned default NULL,
  `bases_mapped` bigint(20) unsigned default NULL,
  `rmdup_reads_mapped` bigint(20) unsigned default NULL,
  `rmdup_bases_mapped` bigint(20) unsigned default NULL,
  `adapter_reads` bigint(20) unsigned default NULL,
  `error_rate` float unsigned default NULL,
  `mean_insert` float unsigned default NULL,
  `sd_insert` float unsigned default NULL,
  `gt_expected` varchar(40) default NULL,
  `gt_found` varchar(40) default NULL,
  `gt_ratio` float unsigned default NULL,
  `note_id` mediumint(8) unsigned default NULL,
  `changed` datetime NOT NULL default '0000-00-00 00:00:00',
  `latest` tinyint(1) default '0',
  `bait_near_bases_mapped` bigint(20) unsigned default NULL,
  `target_near_bases_mapped` bigint(20) unsigned default NULL,
  `bait_bases_mapped` bigint(20) unsigned default NULL,
  `mean_bait_coverage` float unsigned default NULL,
  `bait_coverage_sd` float unsigned default NULL,
  `off_bait_bases` bigint(20) unsigned default NULL,
  `reads_on_bait` bigint(20) unsigned default NULL,
  `reads_on_bait_near` bigint(20) unsigned default NULL,
  `reads_on_target` bigint(20) unsigned default NULL,
  `reads_on_target_near` bigint(20) unsigned default NULL,
  `target_bases_mapped` bigint(20) unsigned default NULL,
  `mean_target_coverage` float unsigned default NULL,
  `target_coverage_sd` float unsigned default NULL,
  `target_bases_1X` float unsigned default NULL,
  `target_bases_2X` float unsigned default NULL,
  `target_bases_5X` float unsigned default NULL,
  `target_bases_10X` float unsigned default NULL,
  `target_bases_20X` float unsigned default NULL,
  `target_bases_50X` float unsigned default NULL,
  `target_bases_100X` float unsigned default NULL,
  `exome_design_id` smallint(5) unsigned default NULL,
  `percentage_reads_with_transposon` float unsigned default NULL,
<<<<<<< HEAD
  `is_qc` tinyint(1) DEFAULT '0',
  `prefix` varchar(40) DEFAULT '_',
=======
  `is_qc` tinyint(1) default '0',
  `prefix` varchar(40) default '_',
>>>>>>> eb9b1208
  PRIMARY KEY  (`row_id`),
  KEY `mapstats_id` (`mapstats_id`),
  KEY `lane_id` (`lane_id`)
) ENGINE=InnoDB DEFAULT CHARSET=latin1;
SET character_set_client = @saved_cs_client;

--
-- Dumping data for table `mapstats`
--

LOCK TABLES `mapstats` WRITE;
/*!40000 ALTER TABLE `mapstats` DISABLE KEYS */;
/*!40000 ALTER TABLE `mapstats` ENABLE KEYS */;
UNLOCK TABLES;

--
-- Table structure for table `multiplex_pool`
--

DROP TABLE IF EXISTS `multiplex_pool`;
SET @saved_cs_client     = @@character_set_client;
SET character_set_client = utf8;
CREATE TABLE `multiplex_pool` (
  `multiplex_pool_id` mediumint(8) unsigned NOT NULL auto_increment,
  `ssid` mediumint(8) unsigned default NULL,
  `name` varchar(255) NOT NULL default '',
  `note_id` mediumint(8) unsigned default NULL,
  PRIMARY KEY  (`multiplex_pool_id`),
  UNIQUE KEY `ssid` (`ssid`),
  KEY `multiplex_pool_id` (`multiplex_pool_id`),
  KEY `name` (`name`)
) ENGINE=InnoDB DEFAULT CHARSET=latin1;
SET character_set_client = @saved_cs_client;

--
-- Dumping data for table `multiplex_pool`
--

LOCK TABLES `multiplex_pool` WRITE;
/*!40000 ALTER TABLE `multiplex_pool` DISABLE KEYS */;
/*!40000 ALTER TABLE `multiplex_pool` ENABLE KEYS */;
UNLOCK TABLES;

--
-- Table structure for table `note`
--

DROP TABLE IF EXISTS `note`;
SET @saved_cs_client     = @@character_set_client;
SET character_set_client = utf8;
CREATE TABLE `note` (
  `note_id` mediumint(8) unsigned NOT NULL auto_increment,
  `note` text,
  PRIMARY KEY  (`note_id`)
) ENGINE=InnoDB DEFAULT CHARSET=latin1;
SET character_set_client = @saved_cs_client;

--
-- Dumping data for table `note`
--

LOCK TABLES `note` WRITE;
/*!40000 ALTER TABLE `note` DISABLE KEYS */;
/*!40000 ALTER TABLE `note` ENABLE KEYS */;
UNLOCK TABLES;

--
-- Table structure for table `population`
--

DROP TABLE IF EXISTS `population`;
SET @saved_cs_client     = @@character_set_client;
SET character_set_client = utf8;
CREATE TABLE `population` (
  `population_id` smallint(5) unsigned NOT NULL auto_increment,
  `name` varchar(40) NOT NULL default '',
  PRIMARY KEY  (`population_id`)
) ENGINE=InnoDB DEFAULT CHARSET=latin1;
SET character_set_client = @saved_cs_client;

--
-- Dumping data for table `population`
--

LOCK TABLES `population` WRITE;
/*!40000 ALTER TABLE `population` DISABLE KEYS */;
INSERT INTO `population` VALUES (1,'Population');
/*!40000 ALTER TABLE `population` ENABLE KEYS */;
UNLOCK TABLES;

--
-- Table structure for table `project`
--

DROP TABLE IF EXISTS `project`;
SET @saved_cs_client     = @@character_set_client;
SET character_set_client = utf8;
CREATE TABLE `project` (
  `row_id` int(10) unsigned NOT NULL auto_increment,
  `project_id` smallint(5) unsigned NOT NULL default '0',
  `ssid` mediumint(8) unsigned default NULL,
  `name` varchar(255) NOT NULL default '',
  `hierarchy_name` varchar(255) NOT NULL default '',
  `study_id` smallint(5) default NULL,
  `note_id` mediumint(8) unsigned default NULL,
  `changed` datetime NOT NULL default '0000-00-00 00:00:00',
  `latest` tinyint(1) default '0',
  PRIMARY KEY  (`row_id`),
  KEY `project_id` (`project_id`),
  KEY `ssid` (`ssid`),
  KEY `latest` (`latest`),
  KEY `hierarchy_name` (`hierarchy_name`),
  KEY `name` (`name`)
) ENGINE=InnoDB DEFAULT CHARSET=latin1;
SET character_set_client = @saved_cs_client;

--
-- Dumping data for table `project`
--

LOCK TABLES `project` WRITE;
/*!40000 ALTER TABLE `project` DISABLE KEYS */;
INSERT INTO `project` VALUES (1,1,NULL,'SEQCAP_WGS_Identification_of_mutational_spectra_in_fission_yeast_DNA_repair_and_chromatin_mutants','SEQCAP_WGS_Identification_of_mutational_spectra_in_fission_yeast_DNA_repair_and_chromatin_mutants',NULL,NULL,'2012-05-02 12:42:51',0),(2,1,2038,'SEQCAP_WGS_Identification_of_mutational_spectra_in_fission_yeast_DNA_repair_and_chromatin_mutants','SEQCAP_WGS_Identification_of_mutational_spectra_in_fission_yeast_DNA_repair_and_chromatin_mutants',NULL,NULL,'2012-05-02 12:42:51',0),(3,1,2038,'SEQCAP_WGS_Identification_of_mutational_spectra_in_fission_yeast_DNA_repair_and_chromatin_mutants','SEQCAP_WGS_Identification_of_mutational_spectra_in_fission_yeast_DNA_repair_and_chromatin_mutants',1,NULL,'2012-05-02 12:42:51',1);
/*!40000 ALTER TABLE `project` ENABLE KEYS */;
UNLOCK TABLES;

--
-- Table structure for table `sample`
--

DROP TABLE IF EXISTS `sample`;
SET @saved_cs_client     = @@character_set_client;
SET character_set_client = utf8;
CREATE TABLE `sample` (
  `row_id` int(10) unsigned NOT NULL auto_increment,
  `sample_id` smallint(5) unsigned NOT NULL default '0',
  `project_id` smallint(5) unsigned NOT NULL default '0',
  `ssid` mediumint(8) unsigned default NULL,
  `name` varchar(40) NOT NULL default '',
  `hierarchy_name` varchar(40) NOT NULL default '',
  `individual_id` smallint(5) unsigned default NULL,
  `note_id` mediumint(8) unsigned default NULL,
  `changed` datetime NOT NULL default '0000-00-00 00:00:00',
  `latest` tinyint(1) default '0',
  PRIMARY KEY  (`row_id`),
  KEY `sample_id` (`sample_id`),
  KEY `ssid` (`ssid`),
  KEY `latest` (`latest`),
  KEY `project_id` (`project_id`),
  KEY `name` (`name`)
) ENGINE=InnoDB DEFAULT CHARSET=latin1;
SET character_set_client = @saved_cs_client;

--
-- Dumping data for table `sample`
--

LOCK TABLES `sample` WRITE;
/*!40000 ALTER TABLE `sample` DISABLE KEYS */;
INSERT INTO `sample` VALUES (1,1,0,NULL,'SC_MFY5249248','SC_MFY5249248',NULL,NULL,'2012-05-02 12:44:06',0),(2,1,1,NULL,'SC_MFY5249248','SC_MFY5249248',NULL,NULL,'2012-05-02 12:44:06',0),(3,1,1,1306197,'SC_MFY5249248','SC_MFY5249248',1,NULL,'2012-05-02 12:44:06',1),(4,4,0,NULL,'SC_MFY5249247','SC_MFY5249247',NULL,NULL,'2012-05-02 12:44:06',0),(5,4,1,NULL,'SC_MFY5249247','SC_MFY5249247',NULL,NULL,'2012-05-02 12:44:06',0),(6,4,1,1306196,'SC_MFY5249247','SC_MFY5249247',2,NULL,'2012-05-02 12:44:06',1),(7,7,0,NULL,'SC_MFY5249246','SC_MFY5249246',NULL,NULL,'2012-05-02 12:44:06',0),(8,7,1,NULL,'SC_MFY5249246','SC_MFY5249246',NULL,NULL,'2012-05-02 12:44:06',0),(9,7,1,1306195,'SC_MFY5249246','SC_MFY5249246',3,NULL,'2012-05-02 12:44:06',1),(10,10,0,NULL,'SC_MFY5249245','SC_MFY5249245',NULL,NULL,'2012-05-02 12:44:06',0),(11,10,1,NULL,'SC_MFY5249245','SC_MFY5249245',NULL,NULL,'2012-05-02 12:44:06',0),(12,10,1,1306194,'SC_MFY5249245','SC_MFY5249245',4,NULL,'2012-05-02 12:44:06',1),(13,13,0,NULL,'SC_MFY5249244','SC_MFY5249244',NULL,NULL,'2012-05-02 12:44:06',0),(14,13,1,NULL,'SC_MFY5249244','SC_MFY5249244',NULL,NULL,'2012-05-02 12:44:06',0),(15,13,1,1306193,'SC_MFY5249244','SC_MFY5249244',5,NULL,'2012-05-02 12:44:06',1),(16,16,0,NULL,'SC_MFY5249243','SC_MFY5249243',NULL,NULL,'2012-05-02 12:44:06',0),(17,16,1,NULL,'SC_MFY5249243','SC_MFY5249243',NULL,NULL,'2012-05-02 12:44:06',0),(18,16,1,1306192,'SC_MFY5249243','SC_MFY5249243',6,NULL,'2012-05-02 12:44:06',1),(19,19,0,NULL,'SC_MFY5249242','SC_MFY5249242',NULL,NULL,'2012-05-02 12:44:07',0),(20,19,1,NULL,'SC_MFY5249242','SC_MFY5249242',NULL,NULL,'2012-05-02 12:44:07',0),(21,19,1,1306191,'SC_MFY5249242','SC_MFY5249242',7,NULL,'2012-05-02 12:44:07',1),(22,22,0,NULL,'SC_MFY5249241','SC_MFY5249241',NULL,NULL,'2012-05-02 12:44:07',0),(23,22,1,NULL,'SC_MFY5249241','SC_MFY5249241',NULL,NULL,'2012-05-02 12:44:07',0),(24,22,1,1306190,'SC_MFY5249241','SC_MFY5249241',8,NULL,'2012-05-02 12:44:07',1),(25,25,0,NULL,'SC_MFY5249240','SC_MFY5249240',NULL,NULL,'2012-05-02 12:44:07',0),(26,25,1,NULL,'SC_MFY5249240','SC_MFY5249240',NULL,NULL,'2012-05-02 12:44:07',0),(27,25,1,1306189,'SC_MFY5249240','SC_MFY5249240',9,NULL,'2012-05-02 12:44:07',1),(28,28,0,NULL,'SC_MFY5249239','SC_MFY5249239',NULL,NULL,'2012-05-02 12:44:07',0),(29,28,1,NULL,'SC_MFY5249239','SC_MFY5249239',NULL,NULL,'2012-05-02 12:44:07',0),(30,28,1,1306188,'SC_MFY5249239','SC_MFY5249239',10,NULL,'2012-05-02 12:44:07',1),(31,31,0,NULL,'SC_MFY5249238','SC_MFY5249238',NULL,NULL,'2012-05-02 12:44:07',0),(32,31,1,NULL,'SC_MFY5249238','SC_MFY5249238',NULL,NULL,'2012-05-02 12:44:07',0),(33,31,1,1306187,'SC_MFY5249238','SC_MFY5249238',11,NULL,'2012-05-02 12:44:07',1),(34,34,0,NULL,'SC_MFY5249237','SC_MFY5249237',NULL,NULL,'2012-05-02 12:44:07',0),(35,34,1,NULL,'SC_MFY5249237','SC_MFY5249237',NULL,NULL,'2012-05-02 12:44:07',0),(36,34,1,1306186,'SC_MFY5249237','SC_MFY5249237',12,NULL,'2012-05-02 12:44:07',1),(37,37,0,NULL,'SC_MFY5249235','SC_MFY5249235',NULL,NULL,'2012-05-02 12:44:07',0),(38,37,1,NULL,'SC_MFY5249235','SC_MFY5249235',NULL,NULL,'2012-05-02 12:44:07',0),(39,37,1,1306184,'SC_MFY5249235','SC_MFY5249235',13,NULL,'2012-05-02 12:44:07',1),(40,40,0,NULL,'SC_MFY5249234','SC_MFY5249234',NULL,NULL,'2012-05-02 12:44:07',0),(41,40,1,NULL,'SC_MFY5249234','SC_MFY5249234',NULL,NULL,'2012-05-02 12:44:07',0),(42,40,1,1306183,'SC_MFY5249234','SC_MFY5249234',14,NULL,'2012-05-02 12:44:07',1),(43,43,0,NULL,'SC_MFY5249233','SC_MFY5249233',NULL,NULL,'2012-05-02 12:44:07',0),(44,43,1,NULL,'SC_MFY5249233','SC_MFY5249233',NULL,NULL,'2012-05-02 12:44:07',0),(45,43,1,1306182,'SC_MFY5249233','SC_MFY5249233',15,NULL,'2012-05-02 12:44:07',1),(46,46,0,NULL,'SC_MFY5249232','SC_MFY5249232',NULL,NULL,'2012-05-02 12:44:07',0),(47,46,1,NULL,'SC_MFY5249232','SC_MFY5249232',NULL,NULL,'2012-05-02 12:44:07',0),(48,46,1,1306181,'SC_MFY5249232','SC_MFY5249232',16,NULL,'2012-05-02 12:44:07',1),(49,49,0,NULL,'SC_MFY5249231','SC_MFY5249231',NULL,NULL,'2012-05-02 12:44:08',0),(50,49,1,NULL,'SC_MFY5249231','SC_MFY5249231',NULL,NULL,'2012-05-02 12:44:08',0),(51,49,1,1306180,'SC_MFY5249231','SC_MFY5249231',17,NULL,'2012-05-02 12:44:08',1),(52,52,0,NULL,'SC_MFY5249230','SC_MFY5249230',NULL,NULL,'2012-05-02 12:44:08',0),(53,52,1,NULL,'SC_MFY5249230','SC_MFY5249230',NULL,NULL,'2012-05-02 12:44:08',0),(54,52,1,1306179,'SC_MFY5249230','SC_MFY5249230',18,NULL,'2012-05-02 12:44:08',1),(55,55,0,NULL,'SC_MFY5249229','SC_MFY5249229',NULL,NULL,'2012-05-02 12:44:08',0),(56,55,1,NULL,'SC_MFY5249229','SC_MFY5249229',NULL,NULL,'2012-05-02 12:44:08',0),(57,55,1,1306178,'SC_MFY5249229','SC_MFY5249229',19,NULL,'2012-05-02 12:44:08',1),(58,58,0,NULL,'SC_MFY5249228','SC_MFY5249228',NULL,NULL,'2012-05-02 12:44:08',0),(59,58,1,NULL,'SC_MFY5249228','SC_MFY5249228',NULL,NULL,'2012-05-02 12:44:08',0),(60,58,1,1306177,'SC_MFY5249228','SC_MFY5249228',20,NULL,'2012-05-02 12:44:08',1),(61,61,0,NULL,'SC_MFY5249226','SC_MFY5249226',NULL,NULL,'2012-05-02 12:44:08',0),(62,61,1,NULL,'SC_MFY5249226','SC_MFY5249226',NULL,NULL,'2012-05-02 12:44:08',0),(63,61,1,1306175,'SC_MFY5249226','SC_MFY5249226',21,NULL,'2012-05-02 12:44:08',1),(64,64,0,NULL,'SC_MFY5249225','SC_MFY5249225',NULL,NULL,'2012-05-02 12:44:08',0),(65,64,1,NULL,'SC_MFY5249225','SC_MFY5249225',NULL,NULL,'2012-05-02 12:44:08',0),(66,64,1,1306174,'SC_MFY5249225','SC_MFY5249225',22,NULL,'2012-05-02 12:44:08',1),(67,67,0,NULL,'SC_MFY5249224','SC_MFY5249224',NULL,NULL,'2012-05-02 12:44:08',0),(68,67,1,NULL,'SC_MFY5249224','SC_MFY5249224',NULL,NULL,'2012-05-02 12:44:08',0),(69,67,1,1306173,'SC_MFY5249224','SC_MFY5249224',23,NULL,'2012-05-02 12:44:08',1),(70,70,0,NULL,'SC_MFY5249223','SC_MFY5249223',NULL,NULL,'2012-05-02 12:44:08',0),(71,70,1,NULL,'SC_MFY5249223','SC_MFY5249223',NULL,NULL,'2012-05-02 12:44:08',0),(72,70,1,1306172,'SC_MFY5249223','SC_MFY5249223',24,NULL,'2012-05-02 12:44:08',1),(73,73,0,NULL,'SC_MFY5249222','SC_MFY5249222',NULL,NULL,'2012-05-02 12:44:08',0),(74,73,1,NULL,'SC_MFY5249222','SC_MFY5249222',NULL,NULL,'2012-05-02 12:44:08',0),(75,73,1,1306171,'SC_MFY5249222','SC_MFY5249222',25,NULL,'2012-05-02 12:44:08',1),(76,76,0,NULL,'SC_MFY5249221','SC_MFY5249221',NULL,NULL,'2012-05-02 12:44:08',0),(77,76,1,NULL,'SC_MFY5249221','SC_MFY5249221',NULL,NULL,'2012-05-02 12:44:08',0),(78,76,1,1306170,'SC_MFY5249221','SC_MFY5249221',26,NULL,'2012-05-02 12:44:08',1),(79,79,0,NULL,'SC_MFY5249220','SC_MFY5249220',NULL,NULL,'2012-05-02 12:44:08',0),(80,79,1,NULL,'SC_MFY5249220','SC_MFY5249220',NULL,NULL,'2012-05-02 12:44:08',0),(81,79,1,1306169,'SC_MFY5249220','SC_MFY5249220',27,NULL,'2012-05-02 12:44:08',1),(82,82,0,NULL,'SC_MFY5249219','SC_MFY5249219',NULL,NULL,'2012-05-02 12:44:08',0),(83,82,1,NULL,'SC_MFY5249219','SC_MFY5249219',NULL,NULL,'2012-05-02 12:44:08',0),(84,82,1,1306168,'SC_MFY5249219','SC_MFY5249219',28,NULL,'2012-05-02 12:44:08',1),(85,85,0,NULL,'SC_MFY5249218','SC_MFY5249218',NULL,NULL,'2012-05-02 12:44:08',0),(86,85,1,NULL,'SC_MFY5249218','SC_MFY5249218',NULL,NULL,'2012-05-02 12:44:08',0),(87,85,1,1306167,'SC_MFY5249218','SC_MFY5249218',29,NULL,'2012-05-02 12:44:08',1);
/*!40000 ALTER TABLE `sample` ENABLE KEYS */;
UNLOCK TABLES;

--
-- Table structure for table `schema_version`
--

DROP TABLE IF EXISTS `schema_version`;
SET @saved_cs_client     = @@character_set_client;
SET character_set_client = utf8;
CREATE TABLE `schema_version` (
  `schema_version` mediumint(8) unsigned NOT NULL default '0',
  PRIMARY KEY  (`schema_version`)
) ENGINE=InnoDB DEFAULT CHARSET=latin1;
SET character_set_client = @saved_cs_client;

--
-- Dumping data for table `schema_version`
--

LOCK TABLES `schema_version` WRITE;
/*!40000 ALTER TABLE `schema_version` DISABLE KEYS */;
<<<<<<< HEAD
INSERT INTO `schema_version` VALUES (20);
=======
INSERT INTO `schema_version` VALUES (19);
>>>>>>> eb9b1208
/*!40000 ALTER TABLE `schema_version` ENABLE KEYS */;
UNLOCK TABLES;

--
-- Table structure for table `seq_centre`
--

DROP TABLE IF EXISTS `seq_centre`;
SET @saved_cs_client     = @@character_set_client;
SET character_set_client = utf8;
CREATE TABLE `seq_centre` (
  `seq_centre_id` smallint(5) unsigned NOT NULL auto_increment,
  `name` varchar(40) NOT NULL default '',
  PRIMARY KEY  (`seq_centre_id`)
) ENGINE=InnoDB DEFAULT CHARSET=latin1;
SET character_set_client = @saved_cs_client;

--
-- Dumping data for table `seq_centre`
--

LOCK TABLES `seq_centre` WRITE;
/*!40000 ALTER TABLE `seq_centre` DISABLE KEYS */;
INSERT INTO `seq_centre` VALUES (1,'SC');
/*!40000 ALTER TABLE `seq_centre` ENABLE KEYS */;
UNLOCK TABLES;

--
-- Table structure for table `seq_request`
--

DROP TABLE IF EXISTS `seq_request`;
SET @saved_cs_client     = @@character_set_client;
SET character_set_client = utf8;
CREATE TABLE `seq_request` (
  `row_id` int(10) unsigned NOT NULL auto_increment,
  `seq_request_id` mediumint(8) unsigned NOT NULL default '0',
  `library_id` smallint(5) unsigned default NULL,
  `multiplex_pool_id` smallint(5) unsigned default NULL,
  `ssid` mediumint(8) unsigned default NULL,
  `seq_type` enum('Single ended sequencing','Paired end sequencing','HiSeq Paired end sequencing','MiSeq sequencing','Single ended hi seq sequencing') default 'Single ended sequencing',
  `seq_status` enum('unknown','pending','started','passed','failed','cancelled','hold') default 'unknown',
  `note_id` mediumint(8) unsigned default NULL,
  `changed` datetime NOT NULL default '0000-00-00 00:00:00',
  `latest` tinyint(1) default '0',
  PRIMARY KEY  (`row_id`),
  KEY `seq_request_id` (`seq_request_id`),
  KEY `ssid` (`ssid`)
) ENGINE=InnoDB DEFAULT CHARSET=latin1;
SET character_set_client = @saved_cs_client;

--
-- Dumping data for table `seq_request`
--

LOCK TABLES `seq_request` WRITE;
/*!40000 ALTER TABLE `seq_request` DISABLE KEYS */;
/*!40000 ALTER TABLE `seq_request` ENABLE KEYS */;
UNLOCK TABLES;

--
-- Table structure for table `seq_tech`
--

DROP TABLE IF EXISTS `seq_tech`;
SET @saved_cs_client     = @@character_set_client;
SET character_set_client = utf8;
CREATE TABLE `seq_tech` (
  `seq_tech_id` smallint(5) unsigned NOT NULL auto_increment,
  `name` varchar(40) NOT NULL default '',
  PRIMARY KEY  (`seq_tech_id`)
) ENGINE=InnoDB DEFAULT CHARSET=latin1;
SET character_set_client = @saved_cs_client;

--
-- Dumping data for table `seq_tech`
--

LOCK TABLES `seq_tech` WRITE;
/*!40000 ALTER TABLE `seq_tech` DISABLE KEYS */;
INSERT INTO `seq_tech` VALUES (1,'SLX');
/*!40000 ALTER TABLE `seq_tech` ENABLE KEYS */;
UNLOCK TABLES;

--
-- Table structure for table `species`
--

DROP TABLE IF EXISTS `species`;
SET @saved_cs_client     = @@character_set_client;
SET character_set_client = utf8;
CREATE TABLE `species` (
  `species_id` smallint(5) unsigned NOT NULL auto_increment,
  `name` varchar(255) NOT NULL default '',
  `taxon_id` mediumint(8) unsigned NOT NULL default '0',
  PRIMARY KEY  (`species_id`),
  KEY `name` (`name`)
) ENGINE=InnoDB DEFAULT CHARSET=latin1;
SET character_set_client = @saved_cs_client;

--
-- Dumping data for table `species`
--

LOCK TABLES `species` WRITE;
/*!40000 ALTER TABLE `species` DISABLE KEYS */;
INSERT INTO `species` VALUES (1,'Pombe',1);
/*!40000 ALTER TABLE `species` ENABLE KEYS */;
UNLOCK TABLES;

--
-- Table structure for table `study`
--

DROP TABLE IF EXISTS `study`;
SET @saved_cs_client     = @@character_set_client;
SET character_set_client = utf8;
CREATE TABLE `study` (
  `study_id` smallint(5) unsigned NOT NULL auto_increment,
  `name` varchar(40) NOT NULL default '',
  `acc` varchar(40) default NULL,
  `ssid` mediumint(8) unsigned default NULL,
  `note_id` mediumint(8) unsigned default NULL,
  PRIMARY KEY  (`study_id`)
) ENGINE=InnoDB DEFAULT CHARSET=latin1;
SET character_set_client = @saved_cs_client;

--
-- Dumping data for table `study`
--

LOCK TABLES `study` WRITE;
/*!40000 ALTER TABLE `study` DISABLE KEYS */;
INSERT INTO `study` VALUES (1,'','ERP001017',NULL,NULL);
/*!40000 ALTER TABLE `study` ENABLE KEYS */;
UNLOCK TABLES;

--
-- Table structure for table `submission`
--

DROP TABLE IF EXISTS `submission`;
SET @saved_cs_client     = @@character_set_client;
SET character_set_client = utf8;
CREATE TABLE `submission` (
  `submission_id` smallint(5) unsigned NOT NULL auto_increment,
  `date` datetime NOT NULL default '0000-00-00 00:00:00',
  `name` varchar(40) NOT NULL default '',
  `acc` varchar(40) default NULL,
  PRIMARY KEY  (`submission_id`),
  UNIQUE KEY `acc` (`acc`)
) ENGINE=InnoDB DEFAULT CHARSET=latin1;
SET character_set_client = @saved_cs_client;

--
-- Dumping data for table `submission`
--

LOCK TABLES `submission` WRITE;
/*!40000 ALTER TABLE `submission` DISABLE KEYS */;
/*!40000 ALTER TABLE `submission` ENABLE KEYS */;
UNLOCK TABLES;

--
-- Table structure for table `autoqc`
--

DROP TABLE IF EXISTS `autoqc`;
SET @saved_cs_client     = @@character_set_client;
SET character_set_client = utf8;
CREATE TABLE `autoqc`
(
  `autoqc_id` mediumint(8) unsigned NOT NULL auto_increment,
   mapstats_id mediumint(8) unsigned NOT NULL DEFAULT 0,
   `test` varchar(50) NOT NULL default '',
   result varchar(10) NOT NULL default '',
   reason varchar(200) NOT NULL default '',
   PRIMARY KEY (`autoqc_id`),
  KEY  `mapstats_id` (`mapstats_id`)
) ENGINE=InnoDB DEFAULT CHARSET=latin1;
SET character_set_client = @saved_cs_client;

--
-- Final view structure for view `latest_file`
--

/*!50001 DROP TABLE `latest_file`*/;
/*!50001 DROP VIEW IF EXISTS `latest_file`*/;
/*!50001 CREATE ALGORITHM=UNDEFINED */
/*!50013 DEFINER=`vreseq_rw`@`%` SQL SECURITY DEFINER */
/*!50001 VIEW `latest_file` AS select `file`.`row_id` AS `row_id`,`file`.`file_id` AS `file_id`,`file`.`lane_id` AS `lane_id`,`file`.`name` AS `name`,`file`.`hierarchy_name` AS `hierarchy_name`,`file`.`processed` AS `processed`,`file`.`type` AS `type`,`file`.`readlen` AS `readlen`,`file`.`raw_reads` AS `raw_reads`,`file`.`raw_bases` AS `raw_bases`,`file`.`mean_q` AS `mean_q`,`file`.`md5` AS `md5`,`file`.`note_id` AS `note_id`,`file`.`changed` AS `changed`,`file`.`latest` AS `latest` from `file` where (`file`.`latest` = 1) */;

--
-- Final view structure for view `latest_lane`
--

/*!50001 DROP TABLE `latest_lane`*/;
/*!50001 DROP VIEW IF EXISTS `latest_lane`*/;
/*!50001 CREATE ALGORITHM=UNDEFINED */
/*!50013 DEFINER=`vreseq_rw`@`%` SQL SECURITY DEFINER */
/*!50001 VIEW `latest_lane` AS select `lane`.`row_id` AS `row_id`,`lane`.`lane_id` AS `lane_id`,`lane`.`library_id` AS `library_id`,`lane`.`seq_request_id` AS `seq_request_id`,`lane`.`name` AS `name`,`lane`.`hierarchy_name` AS `hierarchy_name`,`lane`.`acc` AS `acc`,`lane`.`readlen` AS `readlen`,`lane`.`paired` AS `paired`,`lane`.`raw_reads` AS `raw_reads`,`lane`.`raw_bases` AS `raw_bases`,`lane`.`npg_qc_status` AS `npg_qc_status`,`lane`.`processed` AS `processed`,`lane`.`auto_qc_status` AS `auto_qc_status`,`lane`.`qc_status` AS `qc_status`,`lane`.`gt_status` AS `gt_status`,`lane`.`submission_id` AS `submission_id`,`lane`.`withdrawn` AS `withdrawn`,`lane`.`note_id` AS `note_id`,`lane`.`changed` AS `changed`,`lane`.`run_date` AS `run_date`,`lane`.`storage_path` AS `storage_path`,`lane`.`latest` AS `latest` from `lane` where (`lane`.`latest` = 1) */;

--
-- Final view structure for view `latest_library`
--

/*!50001 DROP TABLE `latest_library`*/;
/*!50001 DROP VIEW IF EXISTS `latest_library`*/;
/*!50001 CREATE ALGORITHM=UNDEFINED */
/*!50013 DEFINER=`vreseq_rw`@`%` SQL SECURITY DEFINER */
/*!50001 VIEW `latest_library` AS select `library`.`row_id` AS `row_id`,`library`.`library_id` AS `library_id`,`library`.`library_request_id` AS `library_request_id`,`library`.`sample_id` AS `sample_id`,`library`.`ssid` AS `ssid`,`library`.`name` AS `name`,`library`.`hierarchy_name` AS `hierarchy_name`,`library`.`prep_status` AS `prep_status`,`library`.`auto_qc_status` AS `auto_qc_status`,`library`.`qc_status` AS `qc_status`,`library`.`fragment_size_from` AS `fragment_size_from`,`library`.`fragment_size_to` AS `fragment_size_to`,`library`.`library_type_id` AS `library_type_id`,`library`.`library_tag` AS `library_tag`,`library`.`library_tag_group` AS `library_tag_group`,`library`.`library_tag_sequence` AS `library_tag_sequence`,`library`.`seq_centre_id` AS `seq_centre_id`,`library`.`seq_tech_id` AS `seq_tech_id`,`library`.`open` AS `open`,`library`.`note_id` AS `note_id`,`library`.`changed` AS `changed`,`library`.`latest` AS `latest` from `library` where (`library`.`latest` = 1) */;

--
-- Final view structure for view `latest_library_request`
--

/*!50001 DROP TABLE `latest_library_request`*/;
/*!50001 DROP VIEW IF EXISTS `latest_library_request`*/;
/*!50001 CREATE ALGORITHM=UNDEFINED */
/*!50013 DEFINER=`vreseq_rw`@`%` SQL SECURITY DEFINER */
/*!50001 VIEW `latest_library_request` AS select `library_request`.`row_id` AS `row_id`,`library_request`.`library_request_id` AS `library_request_id`,`library_request`.`sample_id` AS `sample_id`,`library_request`.`ssid` AS `ssid`,`library_request`.`prep_status` AS `prep_status`,`library_request`.`note_id` AS `note_id`,`library_request`.`changed` AS `changed`,`library_request`.`latest` AS `latest` from `library_request` where (`library_request`.`latest` = 1) */;

--
-- Final view structure for view `latest_mapstats`
--

/*!50001 DROP TABLE `latest_mapstats`*/;
/*!50001 DROP VIEW IF EXISTS `latest_mapstats`*/;
/*!50001 CREATE ALGORITHM=UNDEFINED */
/*!50013 DEFINER=`vreseq_rw`@`%` SQL SECURITY DEFINER */
/*!50001 VIEW `latest_mapstats` AS select `mapstats`.`row_id` AS `row_id`,`mapstats`.`mapstats_id` AS `mapstats_id`,`mapstats`.`lane_id` AS `lane_id`,`mapstats`.`mapper_id` AS `mapper_id`,`mapstats`.`assembly_id` AS `assembly_id`,`mapstats`.`raw_reads` AS `raw_reads`,`mapstats`.`raw_bases` AS `raw_bases`,`mapstats`.`clip_bases` AS `clip_bases`,`mapstats`.`reads_mapped` AS `reads_mapped`,`mapstats`.`reads_paired` AS `reads_paired`,`mapstats`.`bases_mapped` AS `bases_mapped`,`mapstats`.`rmdup_reads_mapped` AS `rmdup_reads_mapped`,`mapstats`.`rmdup_bases_mapped` AS `rmdup_bases_mapped`,`mapstats`.`adapter_reads` AS `adapter_reads`,`mapstats`.`error_rate` AS `error_rate`,`mapstats`.`mean_insert` AS `mean_insert`,`mapstats`.`sd_insert` AS `sd_insert`,`mapstats`.`gt_expected` AS `gt_expected`,`mapstats`.`gt_found` AS `gt_found`,`mapstats`.`gt_ratio` AS `gt_ratio`,`mapstats`.`note_id` AS `note_id`,`mapstats`.`changed` AS `changed`,`mapstats`.`latest` AS `latest`,`mapstats`.`bait_near_bases_mapped` AS `bait_near_bases_mapped`,`mapstats`.`target_near_bases_mapped` AS `target_near_bases_mapped`,`mapstats`.`bait_bases_mapped` AS `bait_bases_mapped`,`mapstats`.`mean_bait_coverage` AS `mean_bait_coverage`,`mapstats`.`bait_coverage_sd` AS `bait_coverage_sd`,`mapstats`.`off_bait_bases` AS `off_bait_bases`,`mapstats`.`reads_on_bait` AS `reads_on_bait`,`mapstats`.`reads_on_bait_near` AS `reads_on_bait_near`,`mapstats`.`reads_on_target` AS `reads_on_target`,`mapstats`.`reads_on_target_near` AS `reads_on_target_near`,`mapstats`.`target_bases_mapped` AS `target_bases_mapped`,`mapstats`.`mean_target_coverage` AS `mean_target_coverage`,`mapstats`.`target_coverage_sd` AS `target_coverage_sd`,`mapstats`.`target_bases_1X` AS `target_bases_1X`,`mapstats`.`target_bases_2X` AS `target_bases_2X`,`mapstats`.`target_bases_5X` AS `target_bases_5X`,`mapstats`.`target_bases_10X` AS `target_bases_10X`,`mapstats`.`target_bases_20X` AS `target_bases_20X`,`mapstats`.`target_bases_50X` AS `target_bases_50X`,`mapstats`.`target_bases_100X` AS `target_bases_100X`,`mapstats`.`exome_design_id` AS `exome_design_id`,`mapstats`.`percentage_reads_with_transposon` AS `percentage_reads_with_transposon`,`mapstats`.`is_qc` AS `is_qc`,`mapstats`.`prefix` AS `prefix` from `mapstats` where (`mapstats`.`latest` = 1) */;

--
-- Final view structure for view `latest_project`
--

/*!50001 DROP TABLE `latest_project`*/;
/*!50001 DROP VIEW IF EXISTS `latest_project`*/;
/*!50001 CREATE ALGORITHM=UNDEFINED */
/*!50013 DEFINER=`vreseq_rw`@`%` SQL SECURITY DEFINER */
/*!50001 VIEW `latest_project` AS select `project`.`row_id` AS `row_id`,`project`.`project_id` AS `project_id`,`project`.`ssid` AS `ssid`,`project`.`name` AS `name`,`project`.`hierarchy_name` AS `hierarchy_name`,`project`.`study_id` AS `study_id`,`project`.`note_id` AS `note_id`,`project`.`changed` AS `changed`,`project`.`latest` AS `latest` from `project` where (`project`.`latest` = 1) */;

--
-- Final view structure for view `latest_sample`
--

/*!50001 DROP TABLE `latest_sample`*/;
/*!50001 DROP VIEW IF EXISTS `latest_sample`*/;
/*!50001 CREATE ALGORITHM=UNDEFINED */
/*!50013 DEFINER=`vreseq_rw`@`%` SQL SECURITY DEFINER */
/*!50001 VIEW `latest_sample` AS select `sample`.`row_id` AS `row_id`,`sample`.`sample_id` AS `sample_id`,`sample`.`project_id` AS `project_id`,`sample`.`ssid` AS `ssid`,`sample`.`name` AS `name`,`sample`.`hierarchy_name` AS `hierarchy_name`,`sample`.`individual_id` AS `individual_id`,`sample`.`note_id` AS `note_id`,`sample`.`changed` AS `changed`,`sample`.`latest` AS `latest` from `sample` where (`sample`.`latest` = 1) */;

--
-- Final view structure for view `latest_seq_request`
--

/*!50001 DROP TABLE `latest_seq_request`*/;
/*!50001 DROP VIEW IF EXISTS `latest_seq_request`*/;
/*!50001 CREATE ALGORITHM=UNDEFINED */
/*!50013 DEFINER=`vreseq_rw`@`%` SQL SECURITY DEFINER */
/*!50001 VIEW `latest_seq_request` AS select `seq_request`.`row_id` AS `row_id`,`seq_request`.`seq_request_id` AS `seq_request_id`,`seq_request`.`library_id` AS `library_id`,`seq_request`.`multiplex_pool_id` AS `multiplex_pool_id`,`seq_request`.`ssid` AS `ssid`,`seq_request`.`seq_type` AS `seq_type`,`seq_request`.`seq_status` AS `seq_status`,`seq_request`.`note_id` AS `note_id`,`seq_request`.`changed` AS `changed`,`seq_request`.`latest` AS `latest` from `seq_request` where (`seq_request`.`latest` = 1) */;
/*!40103 SET TIME_ZONE=@OLD_TIME_ZONE */;

/*!40101 SET SQL_MODE=@OLD_SQL_MODE */;
/*!40014 SET FOREIGN_KEY_CHECKS=@OLD_FOREIGN_KEY_CHECKS */;
/*!40014 SET UNIQUE_CHECKS=@OLD_UNIQUE_CHECKS */;
/*!40101 SET CHARACTER_SET_CLIENT=@OLD_CHARACTER_SET_CLIENT */;
/*!40101 SET CHARACTER_SET_RESULTS=@OLD_CHARACTER_SET_RESULTS */;
/*!40101 SET COLLATION_CONNECTION=@OLD_COLLATION_CONNECTION */;
/*!40111 SET SQL_NOTES=@OLD_SQL_NOTES */;

-- Dump completed on 2012-06-21 13:45:38<|MERGE_RESOLUTION|>--- conflicted
+++ resolved
@@ -661,13 +661,8 @@
   `target_bases_100X` float unsigned default NULL,
   `exome_design_id` smallint(5) unsigned default NULL,
   `percentage_reads_with_transposon` float unsigned default NULL,
-<<<<<<< HEAD
-  `is_qc` tinyint(1) DEFAULT '0',
-  `prefix` varchar(40) DEFAULT '_',
-=======
   `is_qc` tinyint(1) default '0',
   `prefix` varchar(40) default '_',
->>>>>>> eb9b1208
   PRIMARY KEY  (`row_id`),
   KEY `mapstats_id` (`mapstats_id`),
   KEY `lane_id` (`lane_id`)
@@ -850,11 +845,7 @@
 
 LOCK TABLES `schema_version` WRITE;
 /*!40000 ALTER TABLE `schema_version` DISABLE KEYS */;
-<<<<<<< HEAD
 INSERT INTO `schema_version` VALUES (20);
-=======
-INSERT INTO `schema_version` VALUES (19);
->>>>>>> eb9b1208
 /*!40000 ALTER TABLE `schema_version` ENABLE KEYS */;
 UNLOCK TABLES;
 
