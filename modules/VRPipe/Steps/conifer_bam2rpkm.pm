--- conflicted
+++ resolved
@@ -1,41 +1,3 @@
-
-=head1 NAME
-
-VRPipe::Steps::conifer_bam2rpkm - a step
-
-=head1 DESCRIPTION
-
-<<<<<<< HEAD
-Generates conifer RPKM (reads per thousand bases per million reads) text files
-from a set of input bams, to be analysed by conifer as a group
-=======
-Generates conifer RPKM (reads per thousand bases per million reads) text files from a set of input bams, to be analysed by conifer as a group
->>>>>>> 3b34e621
-
-=head1 AUTHOR
-
-Chris Joyce <cj5@sanger.ac.uk>.
-
-=head1 COPYRIGHT AND LICENSE
-
-Copyright (c) 2012 Genome Research Limited.
-
-This file is part of VRPipe.
-
-VRPipe is free software: you can redistribute it and/or modify it under the
-terms of the GNU General Public License as published by the Free Software
-Foundation, either version 3 of the License, or (at your option) any later
-version.
-
-This program is distributed in the hope that it will be useful, but WITHOUT ANY
-WARRANTY; without even the implied warranty of MERCHANTABILITY or FITNESS FOR A
-PARTICULAR PURPOSE. See the GNU General Public License for more details.
-
-You should have received a copy of the GNU General Public License along with
-this program. If not, see L<http://www.gnu.org/licenses/>.
-
-=cut
-
 use VRPipe::Base;
 
 class VRPipe::Steps::conifer_bam2rpkm with VRPipe::StepRole {
@@ -97,7 +59,7 @@
     }
     
     method description {
-        return "Generates conifer RPMK (reads per thousand bases per million reads) text files from a set of input bams to be analysed by conifer as a group";
+        return "Generates conifer (reads per thousand bases per million reads) text files from a set of input bams to be analysed by conifer as a group";
     }
     
     method max_simultaneous {
