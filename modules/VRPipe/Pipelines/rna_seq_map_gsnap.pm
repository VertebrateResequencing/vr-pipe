
=head1 NAME

VRPipe::Pipelines::rna_seq_map_gsnap - a pipeline

=head1 DESCRIPTION

RNA-Seq Mapping Pipeline employing GSNAP.

=head1 AUTHOR

NJWalker <nw11@sanger.ac.uk>.

=head1 COPYRIGHT AND LICENSE

Copyright (c) 2012 Genome Research Limited.

This file is part of VRPipe.

VRPipe is free software: you can redistribute it and/or modify it under the
terms of the GNU General Public License as published by the Free Software
Foundation, either version 3 of the License, or (at your option) any later
version.

This program is distributed in the hope that it will be useful, but WITHOUT ANY
WARRANTY; without even the implied warranty of MERCHANTABILITY or FITNESS FOR A
PARTICULAR PURPOSE. See the GNU General Public License for more details.

You should have received a copy of the GNU General Public License along with
this program. If not, see L<http://www.gnu.org/licenses/>.

=cut

use VRPipe::Base;

class VRPipe::Pipelines::rna_seq_map_gsnap with VRPipe::PipelineRole {
    method name {
        return 'rna_seq_map_gsnap';
    }
    
    method description {
        return 'RNA-Seq Mapping Pipeline employing GSNAP.';
    }
    
    method step_names {
        (
            'fastqc_quality_report', # 1
            'trimmomatic',           # 2
            'gsnap',                 # 3
            'sam_sort',              # 4
            'sam_mark_duplicates',   # 5
        );
    }
    
<<<<<<< HEAD
    method adaptor_definitions {
        (
            { from_step => 0, to_step => 1, to_key   => 'fastq_files' },
            { from_step => 0, to_step => 2, to_key   => 'fastq_files' },
            { from_step => 2, to_step => 3, from_key => 'trimmed_files', to_key => 'fastq_files' },
            { from_step => 3, to_step => 4, from_key => 'gsnap_uniq_sam', to_key => 'sam_file' },
            { from_step => 4, to_step => 5, from_key => 'sorted_sam', to_key => 'sam_files' }
=======
    method _step_list {
        return ([
                VRPipe::Step->get(name => 'fastqc_quality_report'), # 1
                VRPipe::Step->get(name => 'gmap_build'),            # 2
                VRPipe::Step->get(name => 'trimmomatic'),           # 3
                VRPipe::Step->get(name => 'gsnap'),                 # 4
                VRPipe::Step->get(name => 'sam_sort'),              # 5
                VRPipe::Step->get(name => 'sam_mark_duplicates'),   # 6
            ],
            [
                
                VRPipe::StepAdaptorDefiner->new(from_step => 0, to_step => 1, to_key   => 'fastq_files'),
                VRPipe::StepAdaptorDefiner->new(from_step => 0, to_step => 2, to_key   => 'gmap_index_txt_files'),
                VRPipe::StepAdaptorDefiner->new(from_step => 0, to_step => 3, to_key   => 'fastq_files'),
                VRPipe::StepAdaptorDefiner->new(from_step => 3, to_step => 4, from_key => 'trimmed_files', to_key => 'fastq_files'),
                VRPipe::StepAdaptorDefiner->new(from_step => 4, to_step => 5, from_key => 'gsnap_uniq_sam', to_key => 'sam_file'),
                VRPipe::StepAdaptorDefiner->new(from_step => 5, to_step => 6, from_key => 'sorted_sam', to_key => 'sam_files')
            ],
            
            [
            
            ]
>>>>>>> edaa439d
        );
    }
}
1;<|MERGE_RESOLUTION|>--- conflicted
+++ resolved
@@ -45,45 +45,22 @@
     method step_names {
         (
             'fastqc_quality_report', # 1
-            'trimmomatic',           # 2
-            'gsnap',                 # 3
-            'sam_sort',              # 4
-            'sam_mark_duplicates',   # 5
+            'gmap_build',            # 2
+            'trimmomatic',           # 3
+            'gsnap',                 # 4
+            'sam_sort',              # 5
+            'sam_mark_duplicates',   # 6
         );
     }
     
-<<<<<<< HEAD
     method adaptor_definitions {
         (
             { from_step => 0, to_step => 1, to_key   => 'fastq_files' },
-            { from_step => 0, to_step => 2, to_key   => 'fastq_files' },
-            { from_step => 2, to_step => 3, from_key => 'trimmed_files', to_key => 'fastq_files' },
-            { from_step => 3, to_step => 4, from_key => 'gsnap_uniq_sam', to_key => 'sam_file' },
-            { from_step => 4, to_step => 5, from_key => 'sorted_sam', to_key => 'sam_files' }
-=======
-    method _step_list {
-        return ([
-                VRPipe::Step->get(name => 'fastqc_quality_report'), # 1
-                VRPipe::Step->get(name => 'gmap_build'),            # 2
-                VRPipe::Step->get(name => 'trimmomatic'),           # 3
-                VRPipe::Step->get(name => 'gsnap'),                 # 4
-                VRPipe::Step->get(name => 'sam_sort'),              # 5
-                VRPipe::Step->get(name => 'sam_mark_duplicates'),   # 6
-            ],
-            [
-                
-                VRPipe::StepAdaptorDefiner->new(from_step => 0, to_step => 1, to_key   => 'fastq_files'),
-                VRPipe::StepAdaptorDefiner->new(from_step => 0, to_step => 2, to_key   => 'gmap_index_txt_files'),
-                VRPipe::StepAdaptorDefiner->new(from_step => 0, to_step => 3, to_key   => 'fastq_files'),
-                VRPipe::StepAdaptorDefiner->new(from_step => 3, to_step => 4, from_key => 'trimmed_files', to_key => 'fastq_files'),
-                VRPipe::StepAdaptorDefiner->new(from_step => 4, to_step => 5, from_key => 'gsnap_uniq_sam', to_key => 'sam_file'),
-                VRPipe::StepAdaptorDefiner->new(from_step => 5, to_step => 6, from_key => 'sorted_sam', to_key => 'sam_files')
-            ],
-            
-            [
-            
-            ]
->>>>>>> edaa439d
+            { from_step => 0, to_step => 2, to_key   => 'gmap_index_txt_files' },
+            { from_step => 0, to_step => 3, to_key   => 'fastq_files' },
+            { from_step => 3, to_step => 4, from_key => 'trimmed_files', to_key => 'fastq_files' },
+            { from_step => 4, to_step => 5, from_key => 'gsnap_uniq_sam', to_key => 'sam_file' },
+            { from_step => 5, to_step => 6, from_key => 'sorted_sam', to_key => 'sam_files' }
         );
     }
 }
