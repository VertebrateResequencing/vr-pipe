--- conflicted
+++ resolved
@@ -6,10 +6,7 @@
     eval "use VertRes::Utils::VRTrackFactory;";
     eval "use VertRes::Utils::Hierarchy;";
     use Digest::MD5 qw(md5_hex);
-<<<<<<< HEAD
-=======
     
->>>>>>> ef324219
     method description {
         return "Use a VRTrack database to extract information from";
     }
