--- conflicted
+++ resolved
@@ -275,11 +275,7 @@
         $class->table($table_name);
         
         # determine what columns our table will need from the class attributes
-<<<<<<< HEAD
-        my (@psuedo_keys, @non_persistent, %all_attribs, %for_indexing, %key_defaults);
-=======
-        my (@psuedo_keys, @non_persistent, %for_indexing, %indexed, %key_defaults);
->>>>>>> 3ffde420
+        my (@psuedo_keys, @non_persistent, %all_attribs, %for_indexing, %indexed, %key_defaults);
         my %relationships = (belongs_to => [], has_one => [], might_have => []);
         my %flations;
         my $meta = $class->meta;
@@ -441,12 +437,9 @@
                 die "attr $name has no constraint in $class\n";
             }
 	    
-<<<<<<< HEAD
-=======
 	    # note what will need indexing by us, and seperately note everything
 	    # that gets indexed - DBIx::Class auto-indexes belongs_to cols
 	    my $bt = $attr->belongs_to;
->>>>>>> 3ffde420
             if ($attr->is_key) {
                 $for_indexing{$name} = $column_info->{data_type} unless $bt;
 		$indexed{$name} = $column_info->{data_type};
@@ -759,15 +752,10 @@
 	});
         
         # set up meta data to add indexes for the key columns after schema deploy
-<<<<<<< HEAD
-	$meta->add_attribute( 'idx_keys' => ( is => 'rw', isa  => 'HashRef') );
-	$meta->get_attribute('idx_keys')->set_value($meta,\%for_indexing);
-=======
 	$meta->add_attribute('cols_to_idx' => ( is => 'rw', isa  => 'HashRef'));
 	$meta->get_attribute('cols_to_idx')->set_value($meta, \%for_indexing);
 	$meta->add_attribute('idxd_cols' => ( is => 'rw', isa  => 'HashRef'));
 	$meta->get_attribute('idxd_cols')->set_value($meta, \%indexed);
->>>>>>> 3ffde420
     }
     
     # like discard_changes, except we don't clumsily wipe out the whole $self
